--- conflicted
+++ resolved
@@ -106,12 +106,7 @@
 OBJS-$(CONFIG_AU_DEMUXER)                += au.o pcm.o
 OBJS-$(CONFIG_AU_MUXER)                  += au.o rawenc.o
 OBJS-$(CONFIG_AVI_DEMUXER)               += avidec.o
-<<<<<<< HEAD
 OBJS-$(CONFIG_AVI_MUXER)                 += avienc.o mpegtsenc.o avlanguage.o rawutils.o
-OBJS-$(CONFIG_AVISYNTH_DEMUXER)          += avisynth.o
-=======
-OBJS-$(CONFIG_AVI_MUXER)                 += avienc.o
->>>>>>> 9265364b
 OBJS-$(CONFIG_AVM2_MUXER)                += swfenc.o swf.o
 OBJS-$(CONFIG_AVR_DEMUXER)               += avr.o pcm.o
 OBJS-$(CONFIG_AVS_DEMUXER)               += avs.o voc_packet.o vocdec.o voc.o
@@ -538,16 +533,13 @@
 OBJS-$(CONFIG_YUV4MPEGPIPE_MUXER)        += yuv4mpegenc.o
 
 # external libraries
-<<<<<<< HEAD
+OBJS-$(CONFIG_AVISYNTH_DEMUXER)          += avisynth.o
 OBJS-$(CONFIG_CHROMAPRINT_MUXER)         += chromaprint.o
 OBJS-$(CONFIG_LIBGME_DEMUXER)            += libgme.o
 OBJS-$(CONFIG_LIBMODPLUG_DEMUXER)        += libmodplug.o
 OBJS-$(CONFIG_LIBNUT_DEMUXER)            += libnut.o
 OBJS-$(CONFIG_LIBNUT_MUXER)              += libnut.o
 OBJS-$(CONFIG_LIBOPENMPT_DEMUXER)        += libopenmpt.o
-=======
-OBJS-$(CONFIG_AVISYNTH_DEMUXER)          += avisynth.o
->>>>>>> 9265364b
 OBJS-$(CONFIG_LIBRTMP)                   += librtmp.o
 OBJS-$(CONFIG_LIBSSH_PROTOCOL)           += libssh.o
 OBJS-$(CONFIG_LIBSMBCLIENT_PROTOCOL)     += libsmbclient.o
