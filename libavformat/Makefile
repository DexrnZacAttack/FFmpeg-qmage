--- conflicted
+++ resolved
@@ -351,12 +351,8 @@
 OBJS-$(CONFIG_WSVQA_DEMUXER)             += westwood_vqa.o
 OBJS-$(CONFIG_WTV_DEMUXER)               += wtvdec.o wtv.o asfdec.o asf.o asfcrypt.o \
                                             avlanguage.o mpegts.o isom.o
-<<<<<<< HEAD
 OBJS-$(CONFIG_WTV_MUXER)                 += wtvenc.o wtv.o asf.o asfenc.o
-OBJS-$(CONFIG_WV_DEMUXER)                += wv.o apetag.o
-=======
 OBJS-$(CONFIG_WV_DEMUXER)                += wv.o apetag.o img2.o
->>>>>>> 47aed439
 OBJS-$(CONFIG_XA_DEMUXER)                += xa.o
 OBJS-$(CONFIG_XBIN_DEMUXER)              += bintext.o sauce.o
 OBJS-$(CONFIG_XMV_DEMUXER)               += xmv.o
