/*
 * H.26L/H.264/AVC/JVT/14496-10/... reference picture handling
 * Copyright (c) 2003 Michael Niedermayer <michaelni@gmx.at>
 *
 * This file is part of FFmpeg.
 *
 * FFmpeg is free software; you can redistribute it and/or
 * modify it under the terms of the GNU Lesser General Public
 * License as published by the Free Software Foundation; either
 * version 2.1 of the License, or (at your option) any later version.
 *
 * FFmpeg is distributed in the hope that it will be useful,
 * but WITHOUT ANY WARRANTY; without even the implied warranty of
 * MERCHANTABILITY or FITNESS FOR A PARTICULAR PURPOSE.  See the GNU
 * Lesser General Public License for more details.
 *
 * You should have received a copy of the GNU Lesser General Public
 * License along with FFmpeg; if not, write to the Free Software
 * Foundation, Inc., 51 Franklin Street, Fifth Floor, Boston, MA 02110-1301 USA
 */

/**
 * @file
 * H.264 / AVC / MPEG4 part10  reference picture handling.
 * @author Michael Niedermayer <michaelni@gmx.at>
 */

<<<<<<< HEAD
#include "libavutil/avassert.h"
=======
#include <inttypes.h>

>>>>>>> cba4e606
#include "internal.h"
#include "avcodec.h"
#include "h264.h"
#include "golomb.h"
#include "mpegutils.h"

#include <assert.h>

#define COPY_PICTURE(dst, src) \
do {\
    *(dst) = *(src);\
    (dst)->f.extended_data = (dst)->f.data;\
    (dst)->tf.f = &(dst)->f;\
} while (0)


static void pic_as_field(H264Picture *pic, const int parity){
    int i;
    for (i = 0; i < 4; ++i) {
        if (parity == PICT_BOTTOM_FIELD)
            pic->f.data[i] += pic->f.linesize[i];
        pic->reference      = parity;
        pic->f.linesize[i] *= 2;
    }
    pic->poc= pic->field_poc[parity == PICT_BOTTOM_FIELD];
}

static int split_field_copy(H264Picture *dest, H264Picture *src, int parity, int id_add)
{
    int match = !!(src->reference & parity);

    if (match) {
        COPY_PICTURE(dest, src);
        if (parity != PICT_FRAME) {
            pic_as_field(dest, parity);
            dest->pic_id *= 2;
            dest->pic_id += id_add;
        }
    }

    return match;
}

static int build_def_list(H264Picture *def, int def_len,
                          H264Picture **in, int len, int is_long, int sel)
{
    int  i[2] = { 0 };
    int index = 0;

    while (i[0] < len || i[1] < len) {
        while (i[0] < len && !(in[i[0]] && (in[i[0]]->reference & sel)))
            i[0]++;
        while (i[1] < len && !(in[i[1]] && (in[i[1]]->reference & (sel ^ 3))))
            i[1]++;
        if (i[0] < len) {
            av_assert0(index < def_len);
            in[i[0]]->pic_id = is_long ? i[0] : in[i[0]]->frame_num;
            split_field_copy(&def[index++], in[i[0]++], sel, 1);
        }
        if (i[1] < len) {
            av_assert0(index < def_len);
            in[i[1]]->pic_id = is_long ? i[1] : in[i[1]]->frame_num;
            split_field_copy(&def[index++], in[i[1]++], sel ^ 3, 0);
        }
    }

    return index;
}

static int add_sorted(H264Picture **sorted, H264Picture **src, int len, int limit, int dir)
{
    int i, best_poc;
    int out_i = 0;

    for (;;) {
        best_poc = dir ? INT_MIN : INT_MAX;

        for (i = 0; i < len; i++) {
            const int poc = src[i]->poc;
            if (((poc > limit) ^ dir) && ((poc < best_poc) ^ dir)) {
                best_poc      = poc;
                sorted[out_i] = src[i];
            }
        }
        if (best_poc == (dir ? INT_MIN : INT_MAX))
            break;
        limit = sorted[out_i++]->poc - dir;
    }
    return out_i;
}

int ff_h264_fill_default_ref_list(H264Context *h)
{
    int i, len;

    if (h->slice_type_nos == AV_PICTURE_TYPE_B) {
        H264Picture *sorted[32];
        int cur_poc, list;
        int lens[2];

        if (FIELD_PICTURE(h))
            cur_poc = h->cur_pic_ptr->field_poc[h->picture_structure == PICT_BOTTOM_FIELD];
        else
            cur_poc = h->cur_pic_ptr->poc;

        for (list = 0; list < 2; list++) {
            len  = add_sorted(sorted,       h->short_ref, h->short_ref_count, cur_poc, 1 ^ list);
            len += add_sorted(sorted + len, h->short_ref, h->short_ref_count, cur_poc, 0 ^ list);
            av_assert0(len <= 32);

            len  = build_def_list(h->default_ref_list[list], FF_ARRAY_ELEMS(h->default_ref_list[0]),
                                  sorted, len, 0, h->picture_structure);
            len += build_def_list(h->default_ref_list[list] + len,
                                  FF_ARRAY_ELEMS(h->default_ref_list[0]) - len,
                                  h->long_ref, 16, 1, h->picture_structure);
            av_assert0(len <= 32);

            if (len < h->ref_count[list])
                memset(&h->default_ref_list[list][len], 0, sizeof(H264Picture) * (h->ref_count[list] - len));
            lens[list] = len;
        }

        if (lens[0] == lens[1] && lens[1] > 1) {
            for (i = 0; i < lens[0] &&
                        h->default_ref_list[0][i].f.buf[0]->buffer ==
                        h->default_ref_list[1][i].f.buf[0]->buffer; i++);
            if (i == lens[0]) {
                H264Picture tmp;
                COPY_PICTURE(&tmp, &h->default_ref_list[1][0]);
                COPY_PICTURE(&h->default_ref_list[1][0], &h->default_ref_list[1][1]);
                COPY_PICTURE(&h->default_ref_list[1][1], &tmp);
            }
        }
    } else {
        len  = build_def_list(h->default_ref_list[0], FF_ARRAY_ELEMS(h->default_ref_list[0]),
                              h->short_ref, h->short_ref_count, 0, h->picture_structure);
        len += build_def_list(h->default_ref_list[0] + len,
                              FF_ARRAY_ELEMS(h->default_ref_list[0]) - len,
                              h-> long_ref, 16, 1, h->picture_structure);
        av_assert0(len <= 32);

        if (len < h->ref_count[0])
            memset(&h->default_ref_list[0][len], 0, sizeof(H264Picture) * (h->ref_count[0] - len));
    }
#ifdef TRACE
    for (i = 0; i < h->ref_count[0]; i++) {
        tprintf(h->avctx, "List0: %s fn:%d 0x%p\n",
                (h->default_ref_list[0][i].long_ref ? "LT" : "ST"),
                h->default_ref_list[0][i].pic_id,
                h->default_ref_list[0][i].f.data[0]);
    }
    if (h->slice_type_nos == AV_PICTURE_TYPE_B) {
        for (i = 0; i < h->ref_count[1]; i++) {
            tprintf(h->avctx, "List1: %s fn:%d 0x%p\n",
                    (h->default_ref_list[1][i].long_ref ? "LT" : "ST"),
                    h->default_ref_list[1][i].pic_id,
                    h->default_ref_list[1][i].f.data[0]);
        }
    }
#endif
    return 0;
}

static void print_short_term(H264Context *h);
static void print_long_term(H264Context *h);

/**
 * Extract structure information about the picture described by pic_num in
 * the current decoding context (frame or field). Note that pic_num is
 * picture number without wrapping (so, 0<=pic_num<max_pic_num).
 * @param pic_num picture number for which to extract structure information
 * @param structure one of PICT_XXX describing structure of picture
 *                      with pic_num
 * @return frame number (short term) or long term index of picture
 *         described by pic_num
 */
static int pic_num_extract(H264Context *h, int pic_num, int *structure)
{
    *structure = h->picture_structure;
    if (FIELD_PICTURE(h)) {
        if (!(pic_num & 1))
            /* opposite field */
            *structure ^= PICT_FRAME;
        pic_num >>= 1;
    }

    return pic_num;
}

int ff_h264_decode_ref_pic_list_reordering(H264Context *h)
{
    int list, index, pic_structure, i;

    print_short_term(h);
    print_long_term(h);

    for (list = 0; list < h->list_count; list++) {
        for (i = 0; i < h->ref_count[list]; i++)
            COPY_PICTURE(&h->ref_list[list][i], &h->default_ref_list[list][i]);

        if (get_bits1(&h->gb)) {    // ref_pic_list_modification_flag_l[01]
            int pred = h->curr_pic_num;

            for (index = 0; ; index++) {
                unsigned int modification_of_pic_nums_idc = get_ue_golomb_31(&h->gb);
                unsigned int pic_id;
                int i;
                H264Picture *ref = NULL;

                if (modification_of_pic_nums_idc == 3)
                    break;

                if (index >= h->ref_count[list]) {
                    av_log(h->avctx, AV_LOG_ERROR, "reference count overflow\n");
                    return -1;
                }

                switch (modification_of_pic_nums_idc) {
                case 0:
                case 1: {
                    const unsigned int abs_diff_pic_num = get_ue_golomb(&h->gb) + 1;
                    int frame_num;

                    if (abs_diff_pic_num > h->max_pic_num) {
                        av_log(h->avctx, AV_LOG_ERROR,
                               "abs_diff_pic_num overflow\n");
                        return AVERROR_INVALIDDATA;
                    }

                    if (modification_of_pic_nums_idc == 0)
                        pred -= abs_diff_pic_num;
                    else
                        pred += abs_diff_pic_num;
                    pred &= h->max_pic_num - 1;

                    frame_num = pic_num_extract(h, pred, &pic_structure);

                    for (i = h->short_ref_count - 1; i >= 0; i--) {
                        ref = h->short_ref[i];
                        assert(ref->reference);
                        assert(!ref->long_ref);
                        if (ref->frame_num == frame_num &&
                            (ref->reference & pic_structure))
                            break;
                    }
                    if (i >= 0)
                        ref->pic_id = pred;
                    break;
                }
                case 2: {
                    int long_idx;
                    pic_id = get_ue_golomb(&h->gb); // long_term_pic_idx

                    long_idx = pic_num_extract(h, pic_id, &pic_structure);

                    if (long_idx > 31) {
                        av_log(h->avctx, AV_LOG_ERROR,
                               "long_term_pic_idx overflow\n");
                        return AVERROR_INVALIDDATA;
                    }
                    ref = h->long_ref[long_idx];
                    assert(!(ref && !ref->reference));
                    if (ref && (ref->reference & pic_structure)) {
                        ref->pic_id = pic_id;
                        assert(ref->long_ref);
                        i = 0;
                    } else {
                        i = -1;
                    }
                    break;
                }
                default:
                    av_log(h->avctx, AV_LOG_ERROR,
                           "illegal modification_of_pic_nums_idc %u\n",
                           modification_of_pic_nums_idc);
                    return AVERROR_INVALIDDATA;
                }

                if (i < 0) {
                    av_log(h->avctx, AV_LOG_ERROR,
                           "reference picture missing during reorder\n");
                    memset(&h->ref_list[list][index], 0, sizeof(H264Picture)); // FIXME
                } else {
                    for (i = index; i + 1 < h->ref_count[list]; i++) {
                        if (ref->long_ref == h->ref_list[list][i].long_ref &&
                            ref->pic_id   == h->ref_list[list][i].pic_id)
                            break;
                    }
                    for (; i > index; i--) {
                        COPY_PICTURE(&h->ref_list[list][i], &h->ref_list[list][i - 1]);
                    }
                    COPY_PICTURE(&h->ref_list[list][index], ref);
                    if (FIELD_PICTURE(h)) {
                        pic_as_field(&h->ref_list[list][index], pic_structure);
                    }
                }
            }
        }
    }
    for (list = 0; list < h->list_count; list++) {
        for (index = 0; index < h->ref_count[list]; index++) {
            if (   !h->ref_list[list][index].f.buf[0]
                || (!FIELD_PICTURE(h) && (h->ref_list[list][index].reference&3) != 3)) {
                int i;
                av_log(h->avctx, AV_LOG_ERROR, "Missing reference picture, default is %d\n", h->default_ref_list[list][0].poc);
                for (i = 0; i < FF_ARRAY_ELEMS(h->last_pocs); i++)
                    h->last_pocs[i] = INT_MIN;
                if (h->default_ref_list[list][0].f.buf[0]
                    && !(!FIELD_PICTURE(h) && (h->default_ref_list[list][0].reference&3) != 3))
                    COPY_PICTURE(&h->ref_list[list][index], &h->default_ref_list[list][0]);
                else
                    return -1;
            }
            av_assert0(av_buffer_get_ref_count(h->ref_list[list][index].f.buf[0]) > 0);
        }
    }

    return 0;
}

void ff_h264_fill_mbaff_ref_list(H264Context *h)
{
    int list, i, j;
    for (list = 0; list < h->list_count; list++) {
        for (i = 0; i < h->ref_count[list]; i++) {
            H264Picture *frame = &h->ref_list[list][i];
            H264Picture *field = &h->ref_list[list][16 + 2 * i];
            COPY_PICTURE(field, frame);
            for (j = 0; j < 3; j++)
                field[0].f.linesize[j] <<= 1;
            field[0].reference = PICT_TOP_FIELD;
            field[0].poc       = field[0].field_poc[0];
            COPY_PICTURE(field + 1, field);
            for (j = 0; j < 3; j++)
                field[1].f.data[j] += frame->f.linesize[j];
            field[1].reference = PICT_BOTTOM_FIELD;
            field[1].poc       = field[1].field_poc[1];

            h->luma_weight[16 + 2 * i][list][0] = h->luma_weight[16 + 2 * i + 1][list][0] = h->luma_weight[i][list][0];
            h->luma_weight[16 + 2 * i][list][1] = h->luma_weight[16 + 2 * i + 1][list][1] = h->luma_weight[i][list][1];
            for (j = 0; j < 2; j++) {
                h->chroma_weight[16 + 2 * i][list][j][0] = h->chroma_weight[16 + 2 * i + 1][list][j][0] = h->chroma_weight[i][list][j][0];
                h->chroma_weight[16 + 2 * i][list][j][1] = h->chroma_weight[16 + 2 * i + 1][list][j][1] = h->chroma_weight[i][list][j][1];
            }
        }
    }
}

/**
 * Mark a picture as no longer needed for reference. The refmask
 * argument allows unreferencing of individual fields or the whole frame.
 * If the picture becomes entirely unreferenced, but is being held for
 * display purposes, it is marked as such.
 * @param refmask mask of fields to unreference; the mask is bitwise
 *                anded with the reference marking of pic
 * @return non-zero if pic becomes entirely unreferenced (except possibly
 *         for display purposes) zero if one of the fields remains in
 *         reference
 */
static inline int unreference_pic(H264Context *h, H264Picture *pic, int refmask)
{
    int i;
    if (pic->reference &= refmask) {
        return 0;
    } else {
        for(i = 0; h->delayed_pic[i]; i++)
            if(pic == h->delayed_pic[i]){
                pic->reference = DELAYED_PIC_REF;
                break;
            }
        return 1;
    }
}

/**
 * Find a H264Picture in the short term reference list by frame number.
 * @param frame_num frame number to search for
 * @param idx the index into h->short_ref where returned picture is found
 *            undefined if no picture found.
 * @return pointer to the found picture, or NULL if no pic with the provided
 *                 frame number is found
 */
static H264Picture *find_short(H264Context *h, int frame_num, int *idx)
{
    int i;

    for (i = 0; i < h->short_ref_count; i++) {
        H264Picture *pic = h->short_ref[i];
        if (h->avctx->debug & FF_DEBUG_MMCO)
            av_log(h->avctx, AV_LOG_DEBUG, "%d %d %p\n", i, pic->frame_num, pic);
        if (pic->frame_num == frame_num) {
            *idx = i;
            return pic;
        }
    }
    return NULL;
}

/**
 * Remove a picture from the short term reference list by its index in
 * that list.  This does no checking on the provided index; it is assumed
 * to be valid. Other list entries are shifted down.
 * @param i index into h->short_ref of picture to remove.
 */
static void remove_short_at_index(H264Context *h, int i)
{
    assert(i >= 0 && i < h->short_ref_count);
    h->short_ref[i] = NULL;
    if (--h->short_ref_count)
        memmove(&h->short_ref[i], &h->short_ref[i + 1],
                (h->short_ref_count - i) * sizeof(H264Picture*));
}

/**
 *
 * @return the removed picture or NULL if an error occurs
 */
static H264Picture *remove_short(H264Context *h, int frame_num, int ref_mask)
{
    H264Picture *pic;
    int i;

    if (h->avctx->debug & FF_DEBUG_MMCO)
        av_log(h->avctx, AV_LOG_DEBUG, "remove short %d count %d\n", frame_num, h->short_ref_count);

    pic = find_short(h, frame_num, &i);
    if (pic) {
        if (unreference_pic(h, pic, ref_mask))
            remove_short_at_index(h, i);
    }

    return pic;
}

/**
 * Remove a picture from the long term reference list by its index in
 * that list.
 * @return the removed picture or NULL if an error occurs
 */
static H264Picture *remove_long(H264Context *h, int i, int ref_mask)
{
    H264Picture *pic;

    pic = h->long_ref[i];
    if (pic) {
        if (unreference_pic(h, pic, ref_mask)) {
            assert(h->long_ref[i]->long_ref == 1);
            h->long_ref[i]->long_ref = 0;
            h->long_ref[i]           = NULL;
            h->long_ref_count--;
        }
    }

    return pic;
}

void ff_h264_remove_all_refs(H264Context *h)
{
    int i;

    for (i = 0; i < 16; i++) {
        remove_long(h, i, 0);
    }
    assert(h->long_ref_count == 0);

    for (i = 0; i < h->short_ref_count; i++) {
        unreference_pic(h, h->short_ref[i], 0);
        h->short_ref[i] = NULL;
    }
    h->short_ref_count = 0;

    memset(h->default_ref_list, 0, sizeof(h->default_ref_list));
    memset(h->ref_list, 0, sizeof(h->ref_list));
}

/**
 * print short term list
 */
static void print_short_term(H264Context *h)
{
    uint32_t i;
    if (h->avctx->debug & FF_DEBUG_MMCO) {
        av_log(h->avctx, AV_LOG_DEBUG, "short term list:\n");
        for (i = 0; i < h->short_ref_count; i++) {
            H264Picture *pic = h->short_ref[i];
            av_log(h->avctx, AV_LOG_DEBUG, "%"PRIu32" fn:%d poc:%d %p\n",
                   i, pic->frame_num, pic->poc, pic->f.data[0]);
        }
    }
}

/**
 * print long term list
 */
static void print_long_term(H264Context *h)
{
    uint32_t i;
    if (h->avctx->debug & FF_DEBUG_MMCO) {
        av_log(h->avctx, AV_LOG_DEBUG, "long term list:\n");
        for (i = 0; i < 16; i++) {
            H264Picture *pic = h->long_ref[i];
            if (pic) {
                av_log(h->avctx, AV_LOG_DEBUG, "%"PRIu32" fn:%d poc:%d %p\n",
                       i, pic->frame_num, pic->poc, pic->f.data[0]);
            }
        }
    }
}

static int check_opcodes(MMCO *mmco1, MMCO *mmco2, int n_mmcos)
{
    int i;

    for (i = 0; i < n_mmcos; i++) {
        if (mmco1[i].opcode != mmco2[i].opcode) {
            av_log(NULL, AV_LOG_ERROR, "MMCO opcode [%d, %d] at %d mismatches between slices\n",
                   mmco1[i].opcode, mmco2[i].opcode, i);
            return -1;
        }
    }

    return 0;
}

int ff_generate_sliding_window_mmcos(H264Context *h, int first_slice)
{
    MMCO mmco_temp[MAX_MMCO_COUNT], *mmco = first_slice ? h->mmco : mmco_temp;
    int mmco_index = 0, i = 0;

    if (h->short_ref_count &&
        h->long_ref_count + h->short_ref_count >= h->sps.ref_frame_count &&
        !(FIELD_PICTURE(h) && !h->first_field && h->cur_pic_ptr->reference)) {
        mmco[0].opcode        = MMCO_SHORT2UNUSED;
        mmco[0].short_pic_num = h->short_ref[h->short_ref_count - 1]->frame_num;
        mmco_index            = 1;
        if (FIELD_PICTURE(h)) {
            mmco[0].short_pic_num *= 2;
            mmco[1].opcode         = MMCO_SHORT2UNUSED;
            mmco[1].short_pic_num  = mmco[0].short_pic_num + 1;
            mmco_index             = 2;
        }
    }

    if (first_slice) {
        h->mmco_index = mmco_index;
    } else if (!first_slice && mmco_index >= 0 &&
               (mmco_index != h->mmco_index ||
                (i = check_opcodes(h->mmco, mmco_temp, mmco_index)))) {
        av_log(h->avctx, AV_LOG_ERROR,
               "Inconsistent MMCO state between slices [%d, %d]\n",
               mmco_index, h->mmco_index);
        return AVERROR_INVALIDDATA;
    }
    return 0;
}

int ff_h264_execute_ref_pic_marking(H264Context *h, MMCO *mmco, int mmco_count)
{
    int i, av_uninit(j);
    int pps_count;
    int current_ref_assigned = 0, err = 0;
    H264Picture *av_uninit(pic);

    if ((h->avctx->debug & FF_DEBUG_MMCO) && mmco_count == 0)
        av_log(h->avctx, AV_LOG_DEBUG, "no mmco here\n");

    for (i = 0; i < mmco_count; i++) {
        int av_uninit(structure), av_uninit(frame_num);
        if (h->avctx->debug & FF_DEBUG_MMCO)
            av_log(h->avctx, AV_LOG_DEBUG, "mmco:%d %d %d\n", h->mmco[i].opcode,
                   h->mmco[i].short_pic_num, h->mmco[i].long_arg);

        if (mmco[i].opcode == MMCO_SHORT2UNUSED ||
            mmco[i].opcode == MMCO_SHORT2LONG) {
            frame_num = pic_num_extract(h, mmco[i].short_pic_num, &structure);
            pic       = find_short(h, frame_num, &j);
            if (!pic) {
                if (mmco[i].opcode != MMCO_SHORT2LONG ||
                    !h->long_ref[mmco[i].long_arg]    ||
                    h->long_ref[mmco[i].long_arg]->frame_num != frame_num) {
                    av_log(h->avctx, h->short_ref_count ? AV_LOG_ERROR : AV_LOG_DEBUG, "mmco: unref short failure\n");
                    err = AVERROR_INVALIDDATA;
                }
                continue;
            }
        }

        switch (mmco[i].opcode) {
        case MMCO_SHORT2UNUSED:
            if (h->avctx->debug & FF_DEBUG_MMCO)
                av_log(h->avctx, AV_LOG_DEBUG, "mmco: unref short %d count %d\n",
                       h->mmco[i].short_pic_num, h->short_ref_count);
            remove_short(h, frame_num, structure ^ PICT_FRAME);
            break;
        case MMCO_SHORT2LONG:
                if (h->long_ref[mmco[i].long_arg] != pic)
                    remove_long(h, mmco[i].long_arg, 0);

                remove_short_at_index(h, j);
                h->long_ref[ mmco[i].long_arg ] = pic;
                if (h->long_ref[mmco[i].long_arg]) {
                    h->long_ref[mmco[i].long_arg]->long_ref = 1;
                    h->long_ref_count++;
                }
            break;
        case MMCO_LONG2UNUSED:
            j   = pic_num_extract(h, mmco[i].long_arg, &structure);
            pic = h->long_ref[j];
            if (pic) {
                remove_long(h, j, structure ^ PICT_FRAME);
            } else if (h->avctx->debug & FF_DEBUG_MMCO)
                av_log(h->avctx, AV_LOG_DEBUG, "mmco: unref long failure\n");
            break;
        case MMCO_LONG:
                    // Comment below left from previous code as it is an interresting note.
                    /* First field in pair is in short term list or
                     * at a different long term index.
                     * This is not allowed; see 7.4.3.3, notes 2 and 3.
                     * Report the problem and keep the pair where it is,
                     * and mark this field valid.
                     */
            if (h->short_ref[0] == h->cur_pic_ptr) {
                av_log(h->avctx, AV_LOG_ERROR, "mmco: cannot assign current picture to short and long at the same time\n");
                remove_short_at_index(h, 0);
            }

            if (h->long_ref[mmco[i].long_arg] != h->cur_pic_ptr) {
                if (h->cur_pic_ptr->long_ref) {
                    for(j=0; j<16; j++) {
                        if(h->long_ref[j] == h->cur_pic_ptr) {
                            remove_long(h, j, 0);
                            av_log(h->avctx, AV_LOG_ERROR, "mmco: cannot assign current picture to 2 long term references\n");
                        }
                    }
                }
                av_assert0(!h->cur_pic_ptr->long_ref);
                remove_long(h, mmco[i].long_arg, 0);

                h->long_ref[mmco[i].long_arg]           = h->cur_pic_ptr;
                h->long_ref[mmco[i].long_arg]->long_ref = 1;
                h->long_ref_count++;
            }

            h->cur_pic_ptr->reference |= h->picture_structure;
            current_ref_assigned = 1;
            break;
        case MMCO_SET_MAX_LONG:
            assert(mmco[i].long_arg <= 16);
            // just remove the long term which index is greater than new max
            for (j = mmco[i].long_arg; j < 16; j++) {
                remove_long(h, j, 0);
            }
            break;
        case MMCO_RESET:
            while (h->short_ref_count) {
                remove_short(h, h->short_ref[0]->frame_num, 0);
            }
            for (j = 0; j < 16; j++) {
                remove_long(h, j, 0);
            }
            h->frame_num  = h->cur_pic_ptr->frame_num = 0;
            h->mmco_reset = 1;
            h->cur_pic_ptr->mmco_reset = 1;
            for (j = 0; j < MAX_DELAYED_PIC_COUNT; j++)
                h->last_pocs[j] = INT_MIN;
            break;
        default: assert(0);
        }
    }

    if (!current_ref_assigned) {
        /* Second field of complementary field pair; the first field of
         * which is already referenced. If short referenced, it
         * should be first entry in short_ref. If not, it must exist
         * in long_ref; trying to put it on the short list here is an
         * error in the encoded bit stream (ref: 7.4.3.3, NOTE 2 and 3).
         */
        if (h->short_ref_count && h->short_ref[0] == h->cur_pic_ptr) {
            /* Just mark the second field valid */
            h->cur_pic_ptr->reference = PICT_FRAME;
        } else if (h->cur_pic_ptr->long_ref) {
            av_log(h->avctx, AV_LOG_ERROR, "illegal short term reference "
                                           "assignment for second field "
                                           "in complementary field pair "
                                           "(first field is long term)\n");
            err = AVERROR_INVALIDDATA;
        } else {
            pic = remove_short(h, h->cur_pic_ptr->frame_num, 0);
            if (pic) {
                av_log(h->avctx, AV_LOG_ERROR, "illegal short term buffer state detected\n");
                err = AVERROR_INVALIDDATA;
            }

            if (h->short_ref_count)
                memmove(&h->short_ref[1], &h->short_ref[0],
                        h->short_ref_count * sizeof(H264Picture*));

            h->short_ref[0] = h->cur_pic_ptr;
            h->short_ref_count++;
            h->cur_pic_ptr->reference |= h->picture_structure;
        }
    }

    if (h->long_ref_count + h->short_ref_count > FFMAX(h->sps.ref_frame_count, 1)) {

        /* We have too many reference frames, probably due to corrupted
         * stream. Need to discard one frame. Prevents overrun of the
         * short_ref and long_ref buffers.
         */
        av_log(h->avctx, AV_LOG_ERROR,
               "number of reference frames (%d+%d) exceeds max (%d; probably "
               "corrupt input), discarding one\n",
               h->long_ref_count, h->short_ref_count, h->sps.ref_frame_count);
        err = AVERROR_INVALIDDATA;

        if (h->long_ref_count && !h->short_ref_count) {
            for (i = 0; i < 16; ++i)
                if (h->long_ref[i])
                    break;

            assert(i < 16);
            remove_long(h, i, 0);
        } else {
            pic = h->short_ref[h->short_ref_count - 1];
            remove_short(h, pic->frame_num, 0);
        }
    }

    for (i = 0; i<h->short_ref_count; i++) {
        pic = h->short_ref[i];
        if (pic->invalid_gap) {
            int d = (h->cur_pic_ptr->frame_num - pic->frame_num) & ((1 << h->sps.log2_max_frame_num)-1);
            if (d > h->sps.ref_frame_count)
                remove_short(h, pic->frame_num, 0);
        }
    }

    print_short_term(h);
    print_long_term(h);

    pps_count = 0;
    for (i = 0; i < FF_ARRAY_ELEMS(h->pps_buffers); i++)
        pps_count += !!h->pps_buffers[i];

    if (   err >= 0
        && h->long_ref_count==0
        && (h->short_ref_count<=2 || h->pps.ref_count[0] <= 1 && h->pps.ref_count[1] <= 1 && pps_count == 1)
        && h->pps.ref_count[0]<=2 + (h->picture_structure != PICT_FRAME)
        && h->cur_pic_ptr->f.pict_type == AV_PICTURE_TYPE_I){
        h->cur_pic_ptr->recovered |= 1;
        if(!h->avctx->has_b_frames)
            h->frame_recovered |= FRAME_RECOVERED_SEI;
    }

    return (h->avctx->err_recognition & AV_EF_EXPLODE) ? err : 0;
}

int ff_h264_decode_ref_pic_marking(H264Context *h, GetBitContext *gb,
                                   int first_slice)
{
    int i, ret;
    MMCO mmco_temp[MAX_MMCO_COUNT], *mmco = mmco_temp;
    int mmco_index = 0;

    if (h->nal_unit_type == NAL_IDR_SLICE) { // FIXME fields
        skip_bits1(gb); // broken_link
        if (get_bits1(gb)) {
            mmco[0].opcode   = MMCO_LONG;
            mmco[0].long_arg = 0;
            mmco_index       = 1;
        }
    } else {
        if (get_bits1(gb)) { // adaptive_ref_pic_marking_mode_flag
            for (i = 0; i < MAX_MMCO_COUNT; i++) {
                MMCOOpcode opcode = get_ue_golomb_31(gb);

                mmco[i].opcode = opcode;
                if (opcode == MMCO_SHORT2UNUSED || opcode == MMCO_SHORT2LONG) {
                    mmco[i].short_pic_num =
                        (h->curr_pic_num - get_ue_golomb(gb) - 1) &
                            (h->max_pic_num - 1);
#if 0
                    if (mmco[i].short_pic_num >= h->short_ref_count ||
                        h->short_ref[ mmco[i].short_pic_num ] == NULL){
                        av_log(s->avctx, AV_LOG_ERROR,
                               "illegal short ref in memory management control "
                               "operation %d\n", mmco);
                        return -1;
                    }
#endif
                }
                if (opcode == MMCO_SHORT2LONG || opcode == MMCO_LONG2UNUSED ||
                    opcode == MMCO_LONG || opcode == MMCO_SET_MAX_LONG) {
                    unsigned int long_arg = get_ue_golomb_31(gb);
                    if (long_arg >= 32 ||
                        (long_arg >= 16 && !(opcode == MMCO_SET_MAX_LONG &&
                                             long_arg == 16) &&
                         !(opcode == MMCO_LONG2UNUSED && FIELD_PICTURE(h)))) {
                        av_log(h->avctx, AV_LOG_ERROR,
                               "illegal long ref in memory management control "
                               "operation %d\n", opcode);
                        return -1;
                    }
                    mmco[i].long_arg = long_arg;
                }

                if (opcode > (unsigned) MMCO_LONG) {
                    av_log(h->avctx, AV_LOG_ERROR,
                           "illegal memory management control operation %d\n",
                           opcode);
                    return -1;
                }
                if (opcode == MMCO_END)
                    break;
            }
            mmco_index = i;
        } else {
            if (first_slice) {
                ret = ff_generate_sliding_window_mmcos(h, first_slice);
                if (ret < 0 && h->avctx->err_recognition & AV_EF_EXPLODE)
                    return ret;
            }
            mmco_index = -1;
        }
    }

    if (first_slice && mmco_index != -1) {
        memcpy(h->mmco, mmco_temp, sizeof(h->mmco));
        h->mmco_index = mmco_index;
    } else if (!first_slice && mmco_index >= 0 &&
               (mmco_index != h->mmco_index ||
                check_opcodes(h->mmco, mmco_temp, mmco_index))) {
        av_log(h->avctx, AV_LOG_ERROR,
               "Inconsistent MMCO state between slices [%d, %d]\n",
               mmco_index, h->mmco_index);
        return AVERROR_INVALIDDATA;
    }

    return 0;
}<|MERGE_RESOLUTION|>--- conflicted
+++ resolved
@@ -25,12 +25,9 @@
  * @author Michael Niedermayer <michaelni@gmx.at>
  */
 
-<<<<<<< HEAD
+#include <inttypes.h>
+
 #include "libavutil/avassert.h"
-=======
-#include <inttypes.h>
-
->>>>>>> cba4e606
 #include "internal.h"
 #include "avcodec.h"
 #include "h264.h"
