/*
 * MJPEG decoder
 * Copyright (c) 2000, 2001 Fabrice Bellard
 * Copyright (c) 2003 Alex Beregszaszi
 * Copyright (c) 2003-2004 Michael Niedermayer
 *
 * Support for external huffman table, various fixes (AVID workaround),
 * aspecting, new decode_frame mechanism and apple mjpeg-b support
 *                                  by Alex Beregszaszi
 *
 * This file is part of FFmpeg.
 *
 * FFmpeg is free software; you can redistribute it and/or
 * modify it under the terms of the GNU Lesser General Public
 * License as published by the Free Software Foundation; either
 * version 2.1 of the License, or (at your option) any later version.
 *
 * FFmpeg is distributed in the hope that it will be useful,
 * but WITHOUT ANY WARRANTY; without even the implied warranty of
 * MERCHANTABILITY or FITNESS FOR A PARTICULAR PURPOSE.  See the GNU
 * Lesser General Public License for more details.
 *
 * You should have received a copy of the GNU Lesser General Public
 * License along with FFmpeg; if not, write to the Free Software
 * Foundation, Inc., 51 Franklin Street, Fifth Floor, Boston, MA 02110-1301 USA
 */

/**
 * @file
 * MJPEG decoder.
 */

#include "libavutil/imgutils.h"
#include "libavutil/avassert.h"
#include "libavutil/opt.h"
#include "avcodec.h"
#include "copy_block.h"
#include "internal.h"
#include "mjpeg.h"
#include "mjpegdec.h"
#include "jpeglsdec.h"


static int build_vlc(VLC *vlc, const uint8_t *bits_table,
                     const uint8_t *val_table, int nb_codes,
                     int use_static, int is_ac)
{
    uint8_t huff_size[256] = { 0 };
    uint16_t huff_code[256];
    uint16_t huff_sym[256];
    int i;

    av_assert0(nb_codes <= 256);

    ff_mjpeg_build_huffman_codes(huff_size, huff_code, bits_table, val_table);

    for (i = 0; i < 256; i++)
        huff_sym[i] = i + 16 * is_ac;

    if (is_ac)
        huff_sym[0] = 16 * 256;

    return ff_init_vlc_sparse(vlc, 9, nb_codes, huff_size, 1, 1,
                              huff_code, 2, 2, huff_sym, 2, 2, use_static);
}

static void build_basic_mjpeg_vlc(MJpegDecodeContext *s)
{
    build_vlc(&s->vlcs[0][0], avpriv_mjpeg_bits_dc_luminance,
              avpriv_mjpeg_val_dc, 12, 0, 0);
    build_vlc(&s->vlcs[0][1], avpriv_mjpeg_bits_dc_chrominance,
              avpriv_mjpeg_val_dc, 12, 0, 0);
    build_vlc(&s->vlcs[1][0], avpriv_mjpeg_bits_ac_luminance,
              avpriv_mjpeg_val_ac_luminance, 251, 0, 1);
    build_vlc(&s->vlcs[1][1], avpriv_mjpeg_bits_ac_chrominance,
              avpriv_mjpeg_val_ac_chrominance, 251, 0, 1);
    build_vlc(&s->vlcs[2][0], avpriv_mjpeg_bits_ac_luminance,
              avpriv_mjpeg_val_ac_luminance, 251, 0, 0);
    build_vlc(&s->vlcs[2][1], avpriv_mjpeg_bits_ac_chrominance,
              avpriv_mjpeg_val_ac_chrominance, 251, 0, 0);
}

av_cold int ff_mjpeg_decode_init(AVCodecContext *avctx)
{
    MJpegDecodeContext *s = avctx->priv_data;

    if (!s->picture_ptr)
        s->picture_ptr = &s->picture;
    avcodec_get_frame_defaults(&s->picture);

    s->avctx = avctx;
    ff_hpeldsp_init(&s->hdsp, avctx->flags);
    ff_dsputil_init(&s->dsp, avctx);
    ff_init_scantable(s->dsp.idct_permutation, &s->scantable, ff_zigzag_direct);
    s->buffer_size   = 0;
    s->buffer        = NULL;
    s->start_code    = -1;
    s->first_picture = 1;
    s->got_picture   = 0;
    s->org_height    = avctx->coded_height;
    avctx->chroma_sample_location = AVCHROMA_LOC_CENTER;

    build_basic_mjpeg_vlc(s);

    if (s->extern_huff) {
        av_log(avctx, AV_LOG_INFO, "using external huffman table\n");
        init_get_bits(&s->gb, avctx->extradata, avctx->extradata_size * 8);
        if (ff_mjpeg_decode_dht(s)) {
            av_log(avctx, AV_LOG_ERROR,
                   "error using external huffman table, switching back to internal\n");
            build_basic_mjpeg_vlc(s);
        }
    }
    if (avctx->field_order == AV_FIELD_BB) { /* quicktime icefloe 019 */
        s->interlace_polarity = 1;           /* bottom field first */
        av_log(avctx, AV_LOG_DEBUG, "bottom field first\n");
    }
    if (avctx->codec->id == AV_CODEC_ID_AMV)
        s->flipped = 1;

    return 0;
}


/* quantize tables */
int ff_mjpeg_decode_dqt(MJpegDecodeContext *s)
{
    int len, index, i, j;

    len = get_bits(&s->gb, 16) - 2;

    while (len >= 65) {
        int pr = get_bits(&s->gb, 4);
        if (pr > 1) {
            av_log(s->avctx, AV_LOG_ERROR, "dqt: invalid precision\n");
            return AVERROR_INVALIDDATA;
        }
        index = get_bits(&s->gb, 4);
        if (index >= 4)
            return -1;
        av_log(s->avctx, AV_LOG_DEBUG, "index=%d\n", index);
        /* read quant table */
        for (i = 0; i < 64; i++) {
            j = s->scantable.permutated[i];
            s->quant_matrixes[index][j] = get_bits(&s->gb, pr ? 16 : 8);
        }

        // XXX FIXME finetune, and perhaps add dc too
        s->qscale[index] = FFMAX(s->quant_matrixes[index][s->scantable.permutated[1]],
                                 s->quant_matrixes[index][s->scantable.permutated[8]]) >> 1;
        av_log(s->avctx, AV_LOG_DEBUG, "qscale[%d]: %d\n",
               index, s->qscale[index]);
        len -= 65;
    }
    return 0;
}

/* decode huffman tables and build VLC decoders */
int ff_mjpeg_decode_dht(MJpegDecodeContext *s)
{
    int len, index, i, class, n, v, code_max;
    uint8_t bits_table[17];
    uint8_t val_table[256];
    int ret = 0;

    len = get_bits(&s->gb, 16) - 2;

    while (len > 0) {
        if (len < 17)
            return AVERROR_INVALIDDATA;
        class = get_bits(&s->gb, 4);
        if (class >= 2)
            return AVERROR_INVALIDDATA;
        index = get_bits(&s->gb, 4);
        if (index >= 4)
            return AVERROR_INVALIDDATA;
        n = 0;
        for (i = 1; i <= 16; i++) {
            bits_table[i] = get_bits(&s->gb, 8);
            n += bits_table[i];
        }
        len -= 17;
        if (len < n || n > 256)
            return AVERROR_INVALIDDATA;

        code_max = 0;
        for (i = 0; i < n; i++) {
            v = get_bits(&s->gb, 8);
            if (v > code_max)
                code_max = v;
            val_table[i] = v;
        }
        len -= n;

        /* build VLC and flush previous vlc if present */
        ff_free_vlc(&s->vlcs[class][index]);
        av_log(s->avctx, AV_LOG_DEBUG, "class=%d index=%d nb_codes=%d\n",
               class, index, code_max + 1);
        if ((ret = build_vlc(&s->vlcs[class][index], bits_table, val_table,
                             code_max + 1, 0, class > 0)) < 0)
            return ret;

        if (class > 0) {
            ff_free_vlc(&s->vlcs[2][index]);
            if ((ret = build_vlc(&s->vlcs[2][index], bits_table, val_table,
                                 code_max + 1, 0, 0)) < 0)
                return ret;
        }
    }
    return 0;
}

int ff_mjpeg_decode_sof(MJpegDecodeContext *s)
{
    int len, nb_components, i, width, height, pix_fmt_id;
    int h_count[MAX_COMPONENTS];
    int v_count[MAX_COMPONENTS];

    s->cur_scan = 0;
    s->upscale_h = s->upscale_v = 0;

    /* XXX: verify len field validity */
    len     = get_bits(&s->gb, 16);
    s->bits = get_bits(&s->gb, 8);

    if (s->pegasus_rct)
        s->bits = 9;
    if (s->bits == 9 && !s->pegasus_rct)
        s->rct  = 1;    // FIXME ugly

    if (s->bits != 8 && !s->lossless) {
        av_log(s->avctx, AV_LOG_ERROR, "only 8 bits/component accepted\n");
        return -1;
    }

    if(s->lossless && s->avctx->lowres){
        av_log(s->avctx, AV_LOG_ERROR, "lowres is not possible with lossless jpeg\n");
        return -1;
    }

    height = get_bits(&s->gb, 16);
    width  = get_bits(&s->gb, 16);

    // HACK for odd_height.mov
    if (s->interlaced && s->width == width && s->height == height + 1)
        height= s->height;

    av_log(s->avctx, AV_LOG_DEBUG, "sof0: picture: %dx%d\n", width, height);
    if (av_image_check_size(width, height, 0, s->avctx))
        return AVERROR_INVALIDDATA;

    nb_components = get_bits(&s->gb, 8);
    if (nb_components <= 0 ||
        nb_components > MAX_COMPONENTS)
        return -1;
    if (s->interlaced && (s->bottom_field == !s->interlace_polarity)) {
        if (nb_components != s->nb_components) {
            av_log(s->avctx, AV_LOG_ERROR, "nb_components changing in interlaced picture\n");
            return AVERROR_INVALIDDATA;
        }
    }
    if (s->ls && !(s->bits <= 8 || nb_components == 1)) {
        avpriv_report_missing_feature(s->avctx,
                                      "JPEG-LS that is not <= 8 "
                                      "bits/component or 16-bit gray");
        return AVERROR_PATCHWELCOME;
    }
    s->nb_components = nb_components;
    s->h_max         = 1;
    s->v_max         = 1;
    memset(h_count, 0, sizeof(h_count));
    memset(v_count, 0, sizeof(v_count));
    for (i = 0; i < nb_components; i++) {
        /* component id */
        s->component_id[i] = get_bits(&s->gb, 8) - 1;
        h_count[i]         = get_bits(&s->gb, 4);
        v_count[i]         = get_bits(&s->gb, 4);
        /* compute hmax and vmax (only used in interleaved case) */
        if (h_count[i] > s->h_max)
            s->h_max = h_count[i];
        if (v_count[i] > s->v_max)
            s->v_max = v_count[i];
        s->quant_index[i] = get_bits(&s->gb, 8);
        if (s->quant_index[i] >= 4) {
            av_log(s->avctx, AV_LOG_ERROR, "quant_index is invalid\n");
            return AVERROR_INVALIDDATA;
        }
        if (!h_count[i] || !v_count[i]) {
            av_log(s->avctx, AV_LOG_ERROR,
                   "Invalid sampling factor in component %d %d:%d\n",
                   i, h_count[i], v_count[i]);
            return AVERROR_INVALIDDATA;
        }

        av_log(s->avctx, AV_LOG_DEBUG, "component %d %d:%d id: %d quant:%d\n",
               i, h_count[i], v_count[i],
               s->component_id[i], s->quant_index[i]);
    }

    if (s->ls && (s->h_max > 1 || s->v_max > 1)) {
        avpriv_report_missing_feature(s->avctx, "Subsampling in JPEG-LS");
        return AVERROR_PATCHWELCOME;
    }


    /* if different size, realloc/alloc picture */
    if (   width != s->width || height != s->height
        || memcmp(s->h_count, h_count, sizeof(h_count))
        || memcmp(s->v_count, v_count, sizeof(v_count))) {

        s->width      = width;
        s->height     = height;
        memcpy(s->h_count, h_count, sizeof(h_count));
        memcpy(s->v_count, v_count, sizeof(v_count));
        s->interlaced = 0;
        s->got_picture = 0;

        /* test interlaced mode */
        if (s->first_picture   &&
            s->org_height != 0 &&
            s->height < ((s->org_height * 3) / 4)) {
            s->interlaced                    = 1;
            s->bottom_field                  = s->interlace_polarity;
            s->picture_ptr->interlaced_frame = 1;
            s->picture_ptr->top_field_first  = !s->interlace_polarity;
            height *= 2;
        }

        avcodec_set_dimensions(s->avctx, width, height);

        s->first_picture = 0;
    }

    if (s->interlaced && (s->bottom_field == !s->interlace_polarity)) {
        if (s->progressive) {
            avpriv_request_sample(s->avctx, "progressively coded interlaced picture");
            return AVERROR_INVALIDDATA;
        }
    } else{
        if (s->v_max == 1 && s->h_max == 1 && s->lossless==1 && nb_components==3)
            s->rgb = 1;
        else if (!s->lossless)
            s->rgb = 0;
    /* XXX: not complete test ! */
    pix_fmt_id = (s->h_count[0] << 28) | (s->v_count[0] << 24) |
                 (s->h_count[1] << 20) | (s->v_count[1] << 16) |
                 (s->h_count[2] << 12) | (s->v_count[2] <<  8) |
                 (s->h_count[3] <<  4) |  s->v_count[3];
    av_log(s->avctx, AV_LOG_DEBUG, "pix fmt id %x\n", pix_fmt_id);
    /* NOTE we do not allocate pictures large enough for the possible
     * padding of h/v_count being 4 */
    if (!(pix_fmt_id & 0xD0D0D0D0))
        pix_fmt_id -= (pix_fmt_id & 0xF0F0F0F0) >> 1;
    if (!(pix_fmt_id & 0x0D0D0D0D))
        pix_fmt_id -= (pix_fmt_id & 0x0F0F0F0F) >> 1;

    switch (pix_fmt_id) {
    case 0x11111100:
        if (s->rgb)
            s->avctx->pix_fmt = AV_PIX_FMT_BGR24;
        else {
            if (s->component_id[0] == 'Q' && s->component_id[1] == 'F' && s->component_id[2] == 'A') {
                s->avctx->pix_fmt = AV_PIX_FMT_GBR24P;
            } else {
            s->avctx->pix_fmt = s->cs_itu601 ? AV_PIX_FMT_YUV444P : AV_PIX_FMT_YUVJ444P;
            s->avctx->color_range = s->cs_itu601 ? AVCOL_RANGE_MPEG : AVCOL_RANGE_JPEG;
            }
        }
        av_assert0(s->nb_components == 3);
        break;
    case 0x12121100:
    case 0x22122100:
        s->avctx->pix_fmt = s->cs_itu601 ? AV_PIX_FMT_YUV444P : AV_PIX_FMT_YUVJ444P;
        s->avctx->color_range = s->cs_itu601 ? AVCOL_RANGE_MPEG : AVCOL_RANGE_JPEG;
        s->upscale_v = 2;
        s->upscale_h = (pix_fmt_id == 0x22122100);
        s->chroma_height = s->height;
        break;
    case 0x21211100:
    case 0x22211200:
        s->avctx->pix_fmt = s->cs_itu601 ? AV_PIX_FMT_YUV444P : AV_PIX_FMT_YUVJ444P;
        s->avctx->color_range = s->cs_itu601 ? AVCOL_RANGE_MPEG : AVCOL_RANGE_JPEG;
        s->upscale_v = (pix_fmt_id == 0x22211200);
        s->upscale_h = 2;
        s->chroma_height = s->height;
        break;
    case 0x22221100:
        s->avctx->pix_fmt = s->cs_itu601 ? AV_PIX_FMT_YUV444P : AV_PIX_FMT_YUVJ444P;
        s->avctx->color_range = s->cs_itu601 ? AVCOL_RANGE_MPEG : AVCOL_RANGE_JPEG;
        s->upscale_v = 2;
        s->upscale_h = 2;
        s->chroma_height = s->height / 2;
        break;
    case 0x11000000:
    case 0x13000000:
    case 0x14000000:
    case 0x31000000:
    case 0x33000000:
    case 0x34000000:
    case 0x41000000:
    case 0x43000000:
    case 0x44000000:
        if(s->bits <= 8)
            s->avctx->pix_fmt = AV_PIX_FMT_GRAY8;
        else
            s->avctx->pix_fmt = AV_PIX_FMT_GRAY16;
        break;
    case 0x12111100:
    case 0x22211100:
    case 0x22112100:
        s->avctx->pix_fmt = s->cs_itu601 ? AV_PIX_FMT_YUV440P : AV_PIX_FMT_YUVJ440P;
        s->avctx->color_range = s->cs_itu601 ? AVCOL_RANGE_MPEG : AVCOL_RANGE_JPEG;
        s->upscale_h = (pix_fmt_id == 0x22211100) * 2 + (pix_fmt_id == 0x22112100);
        s->chroma_height = s->height / 2;
        break;
    case 0x21111100:
        s->avctx->pix_fmt = s->cs_itu601 ? AV_PIX_FMT_YUV422P : AV_PIX_FMT_YUVJ422P;
        s->avctx->color_range = s->cs_itu601 ? AVCOL_RANGE_MPEG : AVCOL_RANGE_JPEG;
        break;
    case 0x22121100:
    case 0x22111200:
        s->avctx->pix_fmt = s->cs_itu601 ? AV_PIX_FMT_YUV422P : AV_PIX_FMT_YUVJ422P;
        s->avctx->color_range = s->cs_itu601 ? AVCOL_RANGE_MPEG : AVCOL_RANGE_JPEG;
        s->upscale_v = (pix_fmt_id == 0x22121100) + 1;
        break;
    case 0x22111100:
        s->avctx->pix_fmt = s->cs_itu601 ? AV_PIX_FMT_YUV420P : AV_PIX_FMT_YUVJ420P;
        s->avctx->color_range = s->cs_itu601 ? AVCOL_RANGE_MPEG : AVCOL_RANGE_JPEG;
        break;
    case 0x41111100:
        s->avctx->pix_fmt = AV_PIX_FMT_YUV411P;
        s->avctx->color_range = s->cs_itu601 ? AVCOL_RANGE_MPEG : AVCOL_RANGE_JPEG;
        break;
    default:
        av_log(s->avctx, AV_LOG_ERROR, "Unhandled pixel format 0x%x\n", pix_fmt_id);
        return AVERROR_PATCHWELCOME;
    }
    if ((s->upscale_h || s->upscale_v) && s->avctx->lowres) {
        av_log(s->avctx, AV_LOG_ERROR, "lowres not supported for weird subsampling\n");
        return AVERROR_PATCHWELCOME;
    }
    if (s->ls) {
        s->upscale_h = s->upscale_v = 0;
        if (s->nb_components > 1)
            s->avctx->pix_fmt = AV_PIX_FMT_RGB24;
        else if (s->bits <= 8)
            s->avctx->pix_fmt = AV_PIX_FMT_GRAY8;
        else
            s->avctx->pix_fmt = AV_PIX_FMT_GRAY16;
    }

    av_frame_unref(s->picture_ptr);
    if (ff_get_buffer(s->avctx, s->picture_ptr, AV_GET_BUFFER_FLAG_REF) < 0)
        return -1;
    s->picture_ptr->pict_type = AV_PICTURE_TYPE_I;
    s->picture_ptr->key_frame = 1;
    s->got_picture            = 1;

    for (i = 0; i < 3; i++)
        s->linesize[i] = s->picture_ptr->linesize[i] << s->interlaced;

    av_dlog(s->avctx, "%d %d %d %d %d %d\n",
            s->width, s->height, s->linesize[0], s->linesize[1],
            s->interlaced, s->avctx->height);

    if (len != (8 + (3 * nb_components)))
        av_log(s->avctx, AV_LOG_DEBUG, "decode_sof0: error, len(%d) mismatch\n", len);
    }

    if (s->rgb && !s->lossless && !s->ls) {
        av_log(s->avctx, AV_LOG_ERROR, "Unsupported coding and pixel format combination\n");
        return AVERROR_PATCHWELCOME;
    }

    /* totally blank picture as progressive JPEG will only add details to it */
    if (s->progressive) {
        int bw = (width  + s->h_max * 8 - 1) / (s->h_max * 8);
        int bh = (height + s->v_max * 8 - 1) / (s->v_max * 8);
        for (i = 0; i < s->nb_components; i++) {
            int size = bw * bh * s->h_count[i] * s->v_count[i];
            av_freep(&s->blocks[i]);
            av_freep(&s->last_nnz[i]);
            s->blocks[i]       = av_malloc(size * sizeof(**s->blocks));
            s->last_nnz[i]     = av_mallocz(size * sizeof(**s->last_nnz));
            s->block_stride[i] = bw * s->h_count[i];
        }
        memset(s->coefs_finished, 0, sizeof(s->coefs_finished));
    }
    return 0;
}

static inline int mjpeg_decode_dc(MJpegDecodeContext *s, int dc_index)
{
    int code;
    code = get_vlc2(&s->gb, s->vlcs[0][dc_index].table, 9, 2);
    if (code < 0) {
        av_log(s->avctx, AV_LOG_WARNING,
               "mjpeg_decode_dc: bad vlc: %d:%d (%p)\n",
               0, dc_index, &s->vlcs[0][dc_index]);
        return 0xffff;
    }

    if (code)
        return get_xbits(&s->gb, code);
    else
        return 0;
}

/* decode block and dequantize */
static int decode_block(MJpegDecodeContext *s, int16_t *block, int component,
                        int dc_index, int ac_index, int16_t *quant_matrix)
{
    int code, i, j, level, val;

    /* DC coef */
    val = mjpeg_decode_dc(s, dc_index);
    if (val == 0xffff) {
        av_log(s->avctx, AV_LOG_ERROR, "error dc\n");
        return AVERROR_INVALIDDATA;
    }
    val = val * quant_matrix[0] + s->last_dc[component];
    s->last_dc[component] = val;
    block[0] = val;
    /* AC coefs */
    i = 0;
    {OPEN_READER(re, &s->gb);
    do {
        UPDATE_CACHE(re, &s->gb);
        GET_VLC(code, re, &s->gb, s->vlcs[1][ac_index].table, 9, 2);

        i += ((unsigned)code) >> 4;
            code &= 0xf;
        if (code) {
            if (code > MIN_CACHE_BITS - 16)
                UPDATE_CACHE(re, &s->gb);

            {
                int cache = GET_CACHE(re, &s->gb);
                int sign  = (~cache) >> 31;
                level     = (NEG_USR32(sign ^ cache,code) ^ sign) - sign;
            }

            LAST_SKIP_BITS(re, &s->gb, code);

            if (i > 63) {
                av_log(s->avctx, AV_LOG_ERROR, "error count: %d\n", i);
                return AVERROR_INVALIDDATA;
            }
            j        = s->scantable.permutated[i];
            block[j] = level * quant_matrix[j];
        }
    } while (i < 63);
    CLOSE_READER(re, &s->gb);}

    return 0;
}

static int decode_dc_progressive(MJpegDecodeContext *s, int16_t *block,
                                 int component, int dc_index,
                                 int16_t *quant_matrix, int Al)
{
    int val;
    s->dsp.clear_block(block);
    val = mjpeg_decode_dc(s, dc_index);
    if (val == 0xffff) {
        av_log(s->avctx, AV_LOG_ERROR, "error dc\n");
        return AVERROR_INVALIDDATA;
    }
    val = (val * quant_matrix[0] << Al) + s->last_dc[component];
    s->last_dc[component] = val;
    block[0] = val;
    return 0;
}

/* decode block and dequantize - progressive JPEG version */
static int decode_block_progressive(MJpegDecodeContext *s, int16_t *block,
                                    uint8_t *last_nnz, int ac_index,
                                    int16_t *quant_matrix,
                                    int ss, int se, int Al, int *EOBRUN)
{
    int code, i, j, level, val, run;

    if (*EOBRUN) {
        (*EOBRUN)--;
        return 0;
    }

    {
        OPEN_READER(re, &s->gb);
        for (i = ss; ; i++) {
            UPDATE_CACHE(re, &s->gb);
            GET_VLC(code, re, &s->gb, s->vlcs[2][ac_index].table, 9, 2);

            run = ((unsigned) code) >> 4;
            code &= 0xF;
            if (code) {
                i += run;
                if (code > MIN_CACHE_BITS - 16)
                    UPDATE_CACHE(re, &s->gb);

                {
                    int cache = GET_CACHE(re, &s->gb);
                    int sign  = (~cache) >> 31;
                    level     = (NEG_USR32(sign ^ cache,code) ^ sign) - sign;
                }

                LAST_SKIP_BITS(re, &s->gb, code);

                if (i >= se) {
                    if (i == se) {
                        j = s->scantable.permutated[se];
                        block[j] = level * quant_matrix[j] << Al;
                        break;
                    }
                    av_log(s->avctx, AV_LOG_ERROR, "error count: %d\n", i);
                    return AVERROR_INVALIDDATA;
                }
                j = s->scantable.permutated[i];
                block[j] = level * quant_matrix[j] << Al;
            } else {
                if (run == 0xF) {// ZRL - skip 15 coefficients
                    i += 15;
                    if (i >= se) {
                        av_log(s->avctx, AV_LOG_ERROR, "ZRL overflow: %d\n", i);
                        return AVERROR_INVALIDDATA;
                    }
                } else {
                    val = (1 << run);
                    if (run) {
                        UPDATE_CACHE(re, &s->gb);
                        val += NEG_USR32(GET_CACHE(re, &s->gb), run);
                        LAST_SKIP_BITS(re, &s->gb, run);
                    }
                    *EOBRUN = val - 1;
                    break;
                }
            }
        }
        CLOSE_READER(re, &s->gb);
    }

    if (i > *last_nnz)
        *last_nnz = i;

    return 0;
}

#define REFINE_BIT(j) {                                             \
    UPDATE_CACHE(re, &s->gb);                                       \
    sign = block[j] >> 15;                                          \
    block[j] += SHOW_UBITS(re, &s->gb, 1) *                         \
                ((quant_matrix[j] ^ sign) - sign) << Al;            \
    LAST_SKIP_BITS(re, &s->gb, 1);                                  \
}

#define ZERO_RUN                                                    \
for (; ; i++) {                                                     \
    if (i > last) {                                                 \
        i += run;                                                   \
        if (i > se) {                                               \
            av_log(s->avctx, AV_LOG_ERROR, "error count: %d\n", i); \
            return -1;                                              \
        }                                                           \
        break;                                                      \
    }                                                               \
    j = s->scantable.permutated[i];                                 \
    if (block[j])                                                   \
        REFINE_BIT(j)                                               \
    else if (run-- == 0)                                            \
        break;                                                      \
}

/* decode block and dequantize - progressive JPEG refinement pass */
static int decode_block_refinement(MJpegDecodeContext *s, int16_t *block,
                                   uint8_t *last_nnz,
                                   int ac_index, int16_t *quant_matrix,
                                   int ss, int se, int Al, int *EOBRUN)
{
    int code, i = ss, j, sign, val, run;
    int last    = FFMIN(se, *last_nnz);

    OPEN_READER(re, &s->gb);
    if (*EOBRUN) {
        (*EOBRUN)--;
    } else {
        for (; ; i++) {
            UPDATE_CACHE(re, &s->gb);
            GET_VLC(code, re, &s->gb, s->vlcs[2][ac_index].table, 9, 2);

            if (code & 0xF) {
                run = ((unsigned) code) >> 4;
                UPDATE_CACHE(re, &s->gb);
                val = SHOW_UBITS(re, &s->gb, 1);
                LAST_SKIP_BITS(re, &s->gb, 1);
                ZERO_RUN;
                j = s->scantable.permutated[i];
                val--;
                block[j] = ((quant_matrix[j]^val) - val) << Al;
                if (i == se) {
                    if (i > *last_nnz)
                        *last_nnz = i;
                    CLOSE_READER(re, &s->gb);
                    return 0;
                }
            } else {
                run = ((unsigned) code) >> 4;
                if (run == 0xF) {
                    ZERO_RUN;
                } else {
                    val = run;
                    run = (1 << run);
                    if (val) {
                        UPDATE_CACHE(re, &s->gb);
                        run += SHOW_UBITS(re, &s->gb, val);
                        LAST_SKIP_BITS(re, &s->gb, val);
                    }
                    *EOBRUN = run - 1;
                    break;
                }
            }
        }

        if (i > *last_nnz)
            *last_nnz = i;
    }

    for (; i <= last; i++) {
        j = s->scantable.permutated[i];
        if (block[j])
            REFINE_BIT(j)
    }
    CLOSE_READER(re, &s->gb);

    return 0;
}
#undef REFINE_BIT
#undef ZERO_RUN

static void handle_rstn(MJpegDecodeContext *s, int nb_components)
{
    int i;
    if (s->restart_interval) {
        s->restart_count--;
        if(s->restart_count == 0 && s->avctx->codec_id == AV_CODEC_ID_THP){
            align_get_bits(&s->gb);
            for (i = 0; i < nb_components; i++) /* reset dc */
                s->last_dc[i] = 1024;
        }

        i = 8 + ((-get_bits_count(&s->gb)) & 7);
        /* skip RSTn */
        if (s->restart_count == 0) {
            if(   show_bits(&s->gb, i) == (1 << i) - 1
               || show_bits(&s->gb, i) == 0xFF) {
                int pos = get_bits_count(&s->gb);
                align_get_bits(&s->gb);
                while (get_bits_left(&s->gb) >= 8 && show_bits(&s->gb, 8) == 0xFF)
                    skip_bits(&s->gb, 8);
                if (get_bits_left(&s->gb) >= 8 && (get_bits(&s->gb, 8) & 0xF8) == 0xD0) {
                    for (i = 0; i < nb_components; i++) /* reset dc */
                        s->last_dc[i] = 1024;
                } else
                    skip_bits_long(&s->gb, pos - get_bits_count(&s->gb));
            }
        }
    }
}

static int ljpeg_decode_rgb_scan(MJpegDecodeContext *s, int nb_components, int predictor, int point_transform)
{
    int i, mb_x, mb_y;
    uint16_t (*buffer)[4];
    int left[3], top[3], topleft[3];
    const int linesize = s->linesize[0];
    const int mask     = (1 << s->bits) - 1;
    int resync_mb_y = 0;
    int resync_mb_x = 0;

    s->restart_count = s->restart_interval;

    av_fast_malloc(&s->ljpeg_buffer, &s->ljpeg_buffer_size,
                   (unsigned)s->mb_width * 4 * sizeof(s->ljpeg_buffer[0][0]));
    buffer = s->ljpeg_buffer;

    for (i = 0; i < 3; i++)
        buffer[0][i] = 1 << (s->bits - 1);

    for (mb_y = 0; mb_y < s->mb_height; mb_y++) {
        uint8_t *ptr = s->picture.data[0] + (linesize * mb_y);

        if (s->interlaced && s->bottom_field)
            ptr += linesize >> 1;

        for (i = 0; i < 3; i++)
            top[i] = left[i] = topleft[i] = buffer[0][i];

        for (mb_x = 0; mb_x < s->mb_width; mb_x++) {
            int modified_predictor = predictor;

            if (s->restart_interval && !s->restart_count){
                s->restart_count = s->restart_interval;
                resync_mb_x = mb_x;
                resync_mb_y = mb_y;
                for(i=0; i<3; i++)
                    top[i] = left[i]= topleft[i]= 1 << (s->bits - 1);
            }
            if (mb_y == resync_mb_y || mb_y == resync_mb_y+1 && mb_x < resync_mb_x || !mb_x)
                modified_predictor = 1;

            for (i=0;i<nb_components;i++) {
                int pred, dc;

                topleft[i] = top[i];
                top[i]     = buffer[mb_x][i];

                PREDICT(pred, topleft[i], top[i], left[i], modified_predictor);

                dc = mjpeg_decode_dc(s, s->dc_index[i]);
                if(dc == 0xFFFF)
                    return -1;

                left[i] = buffer[mb_x][i] =
                    mask & (pred + (dc << point_transform));
            }

            if (s->restart_interval && !--s->restart_count) {
                align_get_bits(&s->gb);
                skip_bits(&s->gb, 16); /* skip RSTn */
            }
        }

        if (s->rct) {
            for (mb_x = 0; mb_x < s->mb_width; mb_x++) {
                ptr[3*mb_x + 1] = buffer[mb_x][0] - ((buffer[mb_x][1] + buffer[mb_x][2] - 0x200) >> 2);
                ptr[3*mb_x + 0] = buffer[mb_x][1] + ptr[3*mb_x + 1];
                ptr[3*mb_x + 2] = buffer[mb_x][2] + ptr[3*mb_x + 1];
            }
        } else if (s->pegasus_rct) {
            for (mb_x = 0; mb_x < s->mb_width; mb_x++) {
                ptr[3*mb_x + 1] = buffer[mb_x][0] - ((buffer[mb_x][1] + buffer[mb_x][2]) >> 2);
                ptr[3*mb_x + 0] = buffer[mb_x][1] + ptr[3*mb_x + 1];
                ptr[3*mb_x + 2] = buffer[mb_x][2] + ptr[3*mb_x + 1];
            }
        } else {
            for(i=0; i<nb_components; i++) {
                int c= s->comp_index[i];
                for(mb_x = 0; mb_x < s->mb_width; mb_x++) {
                    ptr[3*mb_x+2-c] = buffer[mb_x][i];
                }
            }
        }
    }
    return 0;
}

static int ljpeg_decode_yuv_scan(MJpegDecodeContext *s, int predictor,
                                 int point_transform, int nb_components)
{
    int i, mb_x, mb_y;
    int bits= (s->bits+7)&~7;
    int resync_mb_y = 0;
    int resync_mb_x = 0;

    point_transform += bits - s->bits;

    av_assert0(nb_components>=1 && nb_components<=3);

    for (mb_y = 0; mb_y < s->mb_height; mb_y++) {
        for (mb_x = 0; mb_x < s->mb_width; mb_x++) {
            if (s->restart_interval && !s->restart_count){
                s->restart_count = s->restart_interval;
                resync_mb_x = mb_x;
                resync_mb_y = mb_y;
            }

            if(!mb_x || mb_y == resync_mb_y || mb_y == resync_mb_y+1 && mb_x < resync_mb_x || s->interlaced){
                int toprow  = mb_y == resync_mb_y || mb_y == resync_mb_y+1 && mb_x < resync_mb_x;
                int leftcol = !mb_x || mb_y == resync_mb_y && mb_x == resync_mb_x;
                for (i = 0; i < nb_components; i++) {
                    uint8_t *ptr;
                    uint16_t *ptr16;
                    int n, h, v, x, y, c, j, linesize;
                    n = s->nb_blocks[i];
                    c = s->comp_index[i];
                    h = s->h_scount[i];
                    v = s->v_scount[i];
                    x = 0;
                    y = 0;
                    linesize= s->linesize[c];

                    if(bits>8) linesize /= 2;

                    for(j=0; j<n; j++) {
                        int pred, dc;

                        dc = mjpeg_decode_dc(s, s->dc_index[i]);
                        if(dc == 0xFFFF)
                            return -1;
                        if(bits<=8){
                        ptr = s->picture.data[c] + (linesize * (v * mb_y + y)) + (h * mb_x + x); //FIXME optimize this crap
                        if(y==0 && toprow){
                            if(x==0 && leftcol){
                                pred= 1 << (bits - 1);
                            }else{
                                pred= ptr[-1];
                            }
                        }else{
                            if(x==0 && leftcol){
                                pred= ptr[-linesize];
                            }else{
                                PREDICT(pred, ptr[-linesize-1], ptr[-linesize], ptr[-1], predictor);
                            }
                        }

                        if (s->interlaced && s->bottom_field)
                            ptr += linesize >> 1;
                        pred &= (-1)<<(8-s->bits);
                        *ptr= pred + (dc << point_transform);
                        }else{
                            ptr16 = (uint16_t*)(s->picture.data[c] + 2*(linesize * (v * mb_y + y)) + 2*(h * mb_x + x)); //FIXME optimize this crap
                            if(y==0 && toprow){
                                if(x==0 && leftcol){
                                    pred= 1 << (bits - 1);
                                }else{
                                    pred= ptr16[-1];
                                }
                            }else{
                                if(x==0 && leftcol){
                                    pred= ptr16[-linesize];
                                }else{
                                    PREDICT(pred, ptr16[-linesize-1], ptr16[-linesize], ptr16[-1], predictor);
                                }
                            }

                            if (s->interlaced && s->bottom_field)
                                ptr16 += linesize >> 1;
                            pred &= (-1)<<(16-s->bits);
                            *ptr16= pred + (dc << point_transform);
                        }
                        if (++x == h) {
                            x = 0;
                            y++;
                        }
                    }
                }
            } else {
                for (i = 0; i < nb_components; i++) {
                    uint8_t *ptr;
                    uint16_t *ptr16;
                    int n, h, v, x, y, c, j, linesize, dc;
                    n        = s->nb_blocks[i];
                    c        = s->comp_index[i];
                    h        = s->h_scount[i];
                    v        = s->v_scount[i];
                    x        = 0;
                    y        = 0;
                    linesize = s->linesize[c];

                    if(bits>8) linesize /= 2;

                    for (j = 0; j < n; j++) {
                        int pred;

                        dc = mjpeg_decode_dc(s, s->dc_index[i]);
                        if(dc == 0xFFFF)
                            return -1;
                        if(bits<=8){
                            ptr = s->picture.data[c] +
                              (linesize * (v * mb_y + y)) +
                              (h * mb_x + x); //FIXME optimize this crap
                            PREDICT(pred, ptr[-linesize-1], ptr[-linesize], ptr[-1], predictor);

                            pred &= (-1)<<(8-s->bits);
                            *ptr = pred + (dc << point_transform);
                        }else{
                            ptr16 = (uint16_t*)(s->picture.data[c] + 2*(linesize * (v * mb_y + y)) + 2*(h * mb_x + x)); //FIXME optimize this crap
                            PREDICT(pred, ptr16[-linesize-1], ptr16[-linesize], ptr16[-1], predictor);

                            pred &= (-1)<<(16-s->bits);
                            *ptr16= pred + (dc << point_transform);
                        }

                        if (++x == h) {
                            x = 0;
                            y++;
                        }
                    }
                }
            }
            if (s->restart_interval && !--s->restart_count) {
                align_get_bits(&s->gb);
                skip_bits(&s->gb, 16); /* skip RSTn */
            }
        }
    }
    return 0;
}

static av_always_inline void mjpeg_copy_block(MJpegDecodeContext *s,
                                              uint8_t *dst, const uint8_t *src,
                                              int linesize, int lowres)
{
    switch (lowres) {
    case 0: s->hdsp.put_pixels_tab[1][0](dst, src, linesize, 8);
        break;
    case 1: copy_block4(dst, src, linesize, linesize, 4);
        break;
    case 2: copy_block2(dst, src, linesize, linesize, 2);
        break;
    case 3: *dst = *src;
        break;
    }
}

static int mjpeg_decode_scan(MJpegDecodeContext *s, int nb_components, int Ah,
                             int Al, const uint8_t *mb_bitmask,
                             const AVFrame *reference)
{
    int i, mb_x, mb_y;
    uint8_t *data[MAX_COMPONENTS];
    const uint8_t *reference_data[MAX_COMPONENTS];
    int linesize[MAX_COMPONENTS];
    GetBitContext mb_bitmask_gb;

    if (mb_bitmask)
        init_get_bits(&mb_bitmask_gb, mb_bitmask, s->mb_width * s->mb_height);

    if (s->flipped && s->avctx->lowres) {
        av_log(s->avctx, AV_LOG_ERROR, "Can not flip image with lowres\n");
        s->flipped = 0;
    }

    for (i = 0; i < nb_components; i++) {
        int c   = s->comp_index[i];
        data[c] = s->picture_ptr->data[c];
        reference_data[c] = reference ? reference->data[c] : NULL;
        linesize[c] = s->linesize[c];
        s->coefs_finished[c] |= 1;
        if (s->flipped && !(s->avctx->flags & CODEC_FLAG_EMU_EDGE)) {
            // picture should be flipped upside-down for this codec
            int offset = (linesize[c] * (s->v_scount[i] *
                         (8 * s->mb_height - ((s->height / s->v_max) & 7)) - 1));
            data[c]           += offset;
            reference_data[c] += offset;
            linesize[c]       *= -1;
        }
    }

    for (mb_y = 0; mb_y < s->mb_height; mb_y++) {
        for (mb_x = 0; mb_x < s->mb_width; mb_x++) {
            const int copy_mb = mb_bitmask && !get_bits1(&mb_bitmask_gb);

            if (s->restart_interval && !s->restart_count)
                s->restart_count = s->restart_interval;

            if (get_bits_left(&s->gb) < 0) {
                av_log(s->avctx, AV_LOG_ERROR, "overread %d\n",
                       -get_bits_left(&s->gb));
                return AVERROR_INVALIDDATA;
            }
            for (i = 0; i < nb_components; i++) {
                uint8_t *ptr;
                int n, h, v, x, y, c, j;
                int block_offset;
                n = s->nb_blocks[i];
                c = s->comp_index[i];
                h = s->h_scount[i];
                v = s->v_scount[i];
                x = 0;
                y = 0;
                for (j = 0; j < n; j++) {
                    block_offset = (((linesize[c] * (v * mb_y + y) * 8) +
                                     (h * mb_x + x) * 8) >> s->avctx->lowres);

                    if (s->interlaced && s->bottom_field)
                        block_offset += linesize[c] >> 1;
                    ptr = data[c] + block_offset;
                    if (!s->progressive) {
                        if (copy_mb)
                            mjpeg_copy_block(s, ptr, reference_data[c] + block_offset,
                                             linesize[c], s->avctx->lowres);

                        else {
                            s->dsp.clear_block(s->block);
                            if (decode_block(s, s->block, i,
                                             s->dc_index[i], s->ac_index[i],
                                             s->quant_matrixes[s->quant_index[c]]) < 0) {
                                av_log(s->avctx, AV_LOG_ERROR,
                                       "error y=%d x=%d\n", mb_y, mb_x);
                                return AVERROR_INVALIDDATA;
                            }
                            s->dsp.idct_put(ptr, linesize[c], s->block);
                        }
                    } else {
                        int block_idx  = s->block_stride[c] * (v * mb_y + y) +
                                         (h * mb_x + x);
                        int16_t *block = s->blocks[c][block_idx];
                        if (Ah)
                            block[0] += get_bits1(&s->gb) *
                                        s->quant_matrixes[s->quant_index[c]][0] << Al;
                        else if (decode_dc_progressive(s, block, i, s->dc_index[i],
                                                       s->quant_matrixes[s->quant_index[c]],
                                                       Al) < 0) {
                            av_log(s->avctx, AV_LOG_ERROR,
                                   "error y=%d x=%d\n", mb_y, mb_x);
                            return AVERROR_INVALIDDATA;
                        }
                    }
                    av_dlog(s->avctx, "mb: %d %d processed\n", mb_y, mb_x);
                    av_dlog(s->avctx, "%d %d %d %d %d %d %d %d \n",
                            mb_x, mb_y, x, y, c, s->bottom_field,
                            (v * mb_y + y) * 8, (h * mb_x + x) * 8);
                    if (++x == h) {
                        x = 0;
                        y++;
                    }
                }
            }

            handle_rstn(s, nb_components);
        }
    }
    return 0;
}

static int mjpeg_decode_scan_progressive_ac(MJpegDecodeContext *s, int ss,
                                            int se, int Ah, int Al)
{
    int mb_x, mb_y;
    int EOBRUN = 0;
    int c = s->comp_index[0];
    uint8_t *data = s->picture.data[c];
    int linesize  = s->linesize[c];
    int last_scan = 0;
    int16_t *quant_matrix = s->quant_matrixes[s->quant_index[c]];

<<<<<<< HEAD
    if (se > 63) {
        av_log(s->avctx, AV_LOG_ERROR, "SE %d is too large\n", se);
        return AVERROR_INVALIDDATA;
    }
=======
    if (ss < 0  || ss >= 64 ||
        se < ss || se >= 64 ||
        Ah < 0  || Al < 0)
        return AVERROR_INVALIDDATA;

    if (mb_bitmask)
        init_get_bits(&mb_bitmask_gb, mb_bitmask, s->mb_width * s->mb_height);
>>>>>>> cfbd98ab

    if (!Al) {
        s->coefs_finished[c] |= (1LL << (se + 1)) - (1LL << ss);
        last_scan = !~s->coefs_finished[c];
    }

    if (s->interlaced && s->bottom_field)
        data += linesize >> 1;

    s->restart_count = 0;

    for (mb_y = 0; mb_y < s->mb_height; mb_y++) {
        uint8_t *ptr     = data + (mb_y * linesize * 8 >> s->avctx->lowres);
        int block_idx    = mb_y * s->block_stride[c];
        int16_t (*block)[64] = &s->blocks[c][block_idx];
        uint8_t *last_nnz    = &s->last_nnz[c][block_idx];
        for (mb_x = 0; mb_x < s->mb_width; mb_x++, block++, last_nnz++) {
                int ret;
                if (s->restart_interval && !s->restart_count)
                    s->restart_count = s->restart_interval;

                if (Ah)
                    ret = decode_block_refinement(s, *block, last_nnz, s->ac_index[0],
                                                  quant_matrix, ss, se, Al, &EOBRUN);
                else
                    ret = decode_block_progressive(s, *block, last_nnz, s->ac_index[0],
                                                   quant_matrix, ss, se, Al, &EOBRUN);
                if (ret < 0) {
                    av_log(s->avctx, AV_LOG_ERROR,
                           "error y=%d x=%d\n", mb_y, mb_x);
                    return AVERROR_INVALIDDATA;
                }

            if (last_scan) {
                    s->dsp.idct_put(ptr, linesize, *block);
                    ptr += 8 >> s->avctx->lowres;
            }
            handle_rstn(s, 0);
        }
    }
    return 0;
}

int ff_mjpeg_decode_sos(MJpegDecodeContext *s, const uint8_t *mb_bitmask,
                        const AVFrame *reference)
{
    int len, nb_components, i, h, v, predictor, point_transform;
    int index, id, ret;
    const int block_size = s->lossless ? 1 : 8;
    int ilv, prev_shift;

    if (!s->got_picture) {
        av_log(s->avctx, AV_LOG_WARNING,
                "Can not process SOS before SOF, skipping\n");
        return -1;
    }

    av_assert0(s->picture_ptr->data[0]);
    /* XXX: verify len field validity */
    len = get_bits(&s->gb, 16);
    nb_components = get_bits(&s->gb, 8);
    if (nb_components == 0 || nb_components > MAX_COMPONENTS) {
        av_log(s->avctx, AV_LOG_ERROR,
               "decode_sos: nb_components (%d) unsupported\n", nb_components);
        return AVERROR_PATCHWELCOME;
    }
    if (len != 6 + 2 * nb_components) {
        av_log(s->avctx, AV_LOG_ERROR, "decode_sos: invalid len (%d)\n", len);
        return AVERROR_INVALIDDATA;
    }
    for (i = 0; i < nb_components; i++) {
        id = get_bits(&s->gb, 8) - 1;
        av_log(s->avctx, AV_LOG_DEBUG, "component: %d\n", id);
        /* find component index */
        for (index = 0; index < s->nb_components; index++)
            if (id == s->component_id[index])
                break;
        if (index == s->nb_components) {
            av_log(s->avctx, AV_LOG_ERROR,
                   "decode_sos: index(%d) out of components\n", index);
            return AVERROR_INVALIDDATA;
        }
        /* Metasoft MJPEG codec has Cb and Cr swapped */
        if (s->avctx->codec_tag == MKTAG('M', 'T', 'S', 'J')
            && nb_components == 3 && s->nb_components == 3 && i)
            index = 3 - i;

        if(nb_components == 3 && s->nb_components == 3 && s->avctx->pix_fmt == AV_PIX_FMT_GBR24P)
            index = (i+2)%3;
        if(nb_components == 1 && s->nb_components == 3 && s->avctx->pix_fmt == AV_PIX_FMT_GBR24P)
            index = (index+2)%3;

        s->comp_index[i] = index;

        s->nb_blocks[i] = s->h_count[index] * s->v_count[index];
        s->h_scount[i]  = s->h_count[index];
        s->v_scount[i]  = s->v_count[index];

        s->dc_index[i] = get_bits(&s->gb, 4);
        s->ac_index[i] = get_bits(&s->gb, 4);

        if (s->dc_index[i] <  0 || s->ac_index[i] < 0 ||
            s->dc_index[i] >= 4 || s->ac_index[i] >= 4)
            goto out_of_range;
        if (!s->vlcs[0][s->dc_index[i]].table || !(s->progressive ? s->vlcs[2][s->ac_index[0]].table : s->vlcs[1][s->ac_index[i]].table))
            goto out_of_range;
    }

    predictor = get_bits(&s->gb, 8);       /* JPEG Ss / lossless JPEG predictor /JPEG-LS NEAR */
    ilv = get_bits(&s->gb, 8);             /* JPEG Se / JPEG-LS ILV */
    if(s->avctx->codec_tag != AV_RL32("CJPG")){
        prev_shift      = get_bits(&s->gb, 4); /* Ah */
        point_transform = get_bits(&s->gb, 4); /* Al */
    }else
        prev_shift = point_transform = 0;

    if (nb_components > 1) {
        /* interleaved stream */
        s->mb_width  = (s->width  + s->h_max * block_size - 1) / (s->h_max * block_size);
        s->mb_height = (s->height + s->v_max * block_size - 1) / (s->v_max * block_size);
    } else if (!s->ls) { /* skip this for JPEG-LS */
        h = s->h_max / s->h_scount[0];
        v = s->v_max / s->v_scount[0];
        s->mb_width     = (s->width  + h * block_size - 1) / (h * block_size);
        s->mb_height    = (s->height + v * block_size - 1) / (v * block_size);
        s->nb_blocks[0] = 1;
        s->h_scount[0]  = 1;
        s->v_scount[0]  = 1;
    }

    if (s->avctx->debug & FF_DEBUG_PICT_INFO)
        av_log(s->avctx, AV_LOG_DEBUG, "%s %s p:%d >>:%d ilv:%d bits:%d skip:%d %s comp:%d\n",
               s->lossless ? "lossless" : "sequential DCT", s->rgb ? "RGB" : "",
               predictor, point_transform, ilv, s->bits, s->mjpb_skiptosod,
               s->pegasus_rct ? "PRCT" : (s->rct ? "RCT" : ""), nb_components);


    /* mjpeg-b can have padding bytes between sos and image data, skip them */
    for (i = s->mjpb_skiptosod; i > 0; i--)
        skip_bits(&s->gb, 8);

next_field:
    for (i = 0; i < nb_components; i++)
        s->last_dc[i] = 1024;

    if (s->lossless) {
        av_assert0(s->picture_ptr == &s->picture);
        if (CONFIG_JPEGLS_DECODER && s->ls) {
//            for () {
//            reset_ls_coding_parameters(s, 0);

            if ((ret = ff_jpegls_decode_picture(s, predictor,
                                                point_transform, ilv)) < 0)
                return ret;
        } else {
            if (s->rgb) {
                if ((ret = ljpeg_decode_rgb_scan(s, nb_components, predictor, point_transform)) < 0)
                    return ret;
            } else {
                if ((ret = ljpeg_decode_yuv_scan(s, predictor,
                                                 point_transform,
                                                 nb_components)) < 0)
                    return ret;
            }
        }
    } else {
        if (s->progressive && predictor) {
            av_assert0(s->picture_ptr == &s->picture);
            if ((ret = mjpeg_decode_scan_progressive_ac(s, predictor,
                                                        ilv, prev_shift,
                                                        point_transform)) < 0)
                return ret;
        } else {
            if ((ret = mjpeg_decode_scan(s, nb_components,
                                         prev_shift, point_transform,
                                         mb_bitmask, reference)) < 0)
                return ret;
        }
    }

    if (s->interlaced &&
        get_bits_left(&s->gb) > 32 &&
        show_bits(&s->gb, 8) == 0xFF) {
        GetBitContext bak = s->gb;
        align_get_bits(&bak);
        if (show_bits(&bak, 16) == 0xFFD1) {
            av_log(s->avctx, AV_LOG_DEBUG, "AVRn interlaced picture marker found\n");
            s->gb = bak;
            skip_bits(&s->gb, 16);
            s->bottom_field ^= 1;

            goto next_field;
        }
    }

    emms_c();
    return 0;
 out_of_range:
    av_log(s->avctx, AV_LOG_ERROR, "decode_sos: ac/dc index out of range\n");
    return AVERROR_INVALIDDATA;
}

static int mjpeg_decode_dri(MJpegDecodeContext *s)
{
    if (get_bits(&s->gb, 16) != 4)
        return AVERROR_INVALIDDATA;
    s->restart_interval = get_bits(&s->gb, 16);
    s->restart_count    = 0;
    av_log(s->avctx, AV_LOG_DEBUG, "restart interval: %d\n",
           s->restart_interval);

    return 0;
}

static int mjpeg_decode_app(MJpegDecodeContext *s)
{
    int len, id, i;

    len = get_bits(&s->gb, 16);
    if (len < 5)
        return AVERROR_INVALIDDATA;
    if (8 * len > get_bits_left(&s->gb))
        return AVERROR_INVALIDDATA;

    id   = get_bits_long(&s->gb, 32);
    len -= 6;

    if (s->avctx->debug & FF_DEBUG_STARTCODE)
        av_log(s->avctx, AV_LOG_DEBUG, "APPx %8X\n", id);

    /* Buggy AVID, it puts EOI only at every 10th frame. */
    /* Also, this fourcc is used by non-avid files too, it holds some
       information, but it's always present in AVID-created files. */
    if (id == AV_RB32("AVI1")) {
        /* structure:
            4bytes      AVI1
            1bytes      polarity
            1bytes      always zero
            4bytes      field_size
            4bytes      field_size_less_padding
        */
            s->buggy_avid = 1;
        i = get_bits(&s->gb, 8); len--;
        av_log(s->avctx, AV_LOG_DEBUG, "polarity %d\n", i);
#if 0
        skip_bits(&s->gb, 8);
        skip_bits(&s->gb, 32);
        skip_bits(&s->gb, 32);
        len -= 10;
#endif
        goto out;
    }

//    len -= 2;

    if (id == AV_RB32("JFIF")) {
        int t_w, t_h, v1, v2;
        skip_bits(&s->gb, 8); /* the trailing zero-byte */
        v1 = get_bits(&s->gb, 8);
        v2 = get_bits(&s->gb, 8);
        skip_bits(&s->gb, 8);

        s->avctx->sample_aspect_ratio.num = get_bits(&s->gb, 16);
        s->avctx->sample_aspect_ratio.den = get_bits(&s->gb, 16);

        if (s->avctx->debug & FF_DEBUG_PICT_INFO)
            av_log(s->avctx, AV_LOG_INFO,
                   "mjpeg: JFIF header found (version: %x.%x) SAR=%d/%d\n",
                   v1, v2,
                   s->avctx->sample_aspect_ratio.num,
                   s->avctx->sample_aspect_ratio.den);

        t_w = get_bits(&s->gb, 8);
        t_h = get_bits(&s->gb, 8);
        if (t_w && t_h) {
            /* skip thumbnail */
            if (len -10 - (t_w * t_h * 3) > 0)
                len -= t_w * t_h * 3;
        }
        len -= 10;
        goto out;
    }

    if (id == AV_RB32("Adob") && (get_bits(&s->gb, 8) == 'e')) {
        if (s->avctx->debug & FF_DEBUG_PICT_INFO)
            av_log(s->avctx, AV_LOG_INFO, "mjpeg: Adobe header found\n");
        skip_bits(&s->gb, 16); /* version */
        skip_bits(&s->gb, 16); /* flags0 */
        skip_bits(&s->gb, 16); /* flags1 */
        skip_bits(&s->gb,  8); /* transform */
        len -= 7;
        goto out;
    }

    if (id == AV_RB32("LJIF")) {
        if (s->avctx->debug & FF_DEBUG_PICT_INFO)
            av_log(s->avctx, AV_LOG_INFO,
                   "Pegasus lossless jpeg header found\n");
        skip_bits(&s->gb, 16); /* version ? */
        skip_bits(&s->gb, 16); /* unknown always 0? */
        skip_bits(&s->gb, 16); /* unknown always 0? */
        skip_bits(&s->gb, 16); /* unknown always 0? */
        switch (get_bits(&s->gb, 8)) {
        case 1:
            s->rgb         = 1;
            s->pegasus_rct = 0;
            break;
        case 2:
            s->rgb         = 1;
            s->pegasus_rct = 1;
            break;
        default:
            av_log(s->avctx, AV_LOG_ERROR, "unknown colorspace\n");
        }
        len -= 9;
        goto out;
    }

    /* Apple MJPEG-A */
    if ((s->start_code == APP1) && (len > (0x28 - 8))) {
        id   = get_bits_long(&s->gb, 32);
        len -= 4;
        /* Apple MJPEG-A */
        if (id == AV_RB32("mjpg")) {
#if 0
            skip_bits(&s->gb, 32); /* field size */
            skip_bits(&s->gb, 32); /* pad field size */
            skip_bits(&s->gb, 32); /* next off */
            skip_bits(&s->gb, 32); /* quant off */
            skip_bits(&s->gb, 32); /* huff off */
            skip_bits(&s->gb, 32); /* image off */
            skip_bits(&s->gb, 32); /* scan off */
            skip_bits(&s->gb, 32); /* data off */
#endif
            if (s->avctx->debug & FF_DEBUG_PICT_INFO)
                av_log(s->avctx, AV_LOG_INFO, "mjpeg: Apple MJPEG-A header found\n");
        }
    }

out:
    /* slow but needed for extreme adobe jpegs */
    if (len < 0)
        av_log(s->avctx, AV_LOG_ERROR,
               "mjpeg: error, decode_app parser read over the end\n");
    while (--len > 0)
        skip_bits(&s->gb, 8);

    return 0;
}

static int mjpeg_decode_com(MJpegDecodeContext *s)
{
    int len = get_bits(&s->gb, 16);
    if (len >= 2 && 8 * len - 16 <= get_bits_left(&s->gb)) {
        char *cbuf = av_malloc(len - 1);
        if (cbuf) {
            int i;
            for (i = 0; i < len - 2; i++)
                cbuf[i] = get_bits(&s->gb, 8);
            if (i > 0 && cbuf[i - 1] == '\n')
                cbuf[i - 1] = 0;
            else
                cbuf[i] = 0;

            if (s->avctx->debug & FF_DEBUG_PICT_INFO)
                av_log(s->avctx, AV_LOG_INFO, "comment: '%s'\n", cbuf);

            /* buggy avid, it puts EOI only at every 10th frame */
            if (!strncmp(cbuf, "AVID", 4)) {
                s->buggy_avid = 1;
                if (len > 14 && cbuf[12] == 1) /* 1 - NTSC, 2 - PAL */
                    s->interlace_polarity = 1;
            } else if (!strcmp(cbuf, "CS=ITU601"))
                s->cs_itu601 = 1;
            else if ((!strncmp(cbuf, "Intel(R) JPEG Library, version 1", 32)) ||
                     (!strncmp(cbuf, "Metasoft MJPEG Codec", 20)))
                s->flipped = 1;

            av_free(cbuf);
        }
    }

    return 0;
}

/* return the 8 bit start code value and update the search
   state. Return -1 if no start code found */
static int find_marker(const uint8_t **pbuf_ptr, const uint8_t *buf_end)
{
    const uint8_t *buf_ptr;
    unsigned int v, v2;
    int val;
    int skipped = 0;

    buf_ptr = *pbuf_ptr;
    while (buf_ptr < buf_end) {
        v  = *buf_ptr++;
        v2 = *buf_ptr;
        if ((v == 0xff) && (v2 >= 0xc0) && (v2 <= 0xfe) && buf_ptr < buf_end) {
            val = *buf_ptr++;
            goto found;
        }
        skipped++;
    }
    val = -1;
found:
    av_dlog(NULL, "find_marker skipped %d bytes\n", skipped);
    *pbuf_ptr = buf_ptr;
    return val;
}

int ff_mjpeg_find_marker(MJpegDecodeContext *s,
                         const uint8_t **buf_ptr, const uint8_t *buf_end,
                         const uint8_t **unescaped_buf_ptr,
                         int *unescaped_buf_size)
{
    int start_code;
    start_code = find_marker(buf_ptr, buf_end);

    av_fast_padded_malloc(&s->buffer, &s->buffer_size, buf_end - *buf_ptr);
    if (!s->buffer)
        return AVERROR(ENOMEM);

    /* unescape buffer of SOS, use special treatment for JPEG-LS */
    if (start_code == SOS && !s->ls) {
        const uint8_t *src = *buf_ptr;
        uint8_t *dst = s->buffer;

        while (src < buf_end) {
            uint8_t x = *(src++);

            *(dst++) = x;
            if (s->avctx->codec_id != AV_CODEC_ID_THP) {
                if (x == 0xff) {
                    while (src < buf_end && x == 0xff)
                        x = *(src++);

                    if (x >= 0xd0 && x <= 0xd7)
                        *(dst++) = x;
                    else if (x)
                        break;
                }
            }
        }
        *unescaped_buf_ptr  = s->buffer;
        *unescaped_buf_size = dst - s->buffer;
        memset(s->buffer + *unescaped_buf_size, 0,
               FF_INPUT_BUFFER_PADDING_SIZE);

        av_log(s->avctx, AV_LOG_DEBUG, "escaping removed %td bytes\n",
               (buf_end - *buf_ptr) - (dst - s->buffer));
    } else if (start_code == SOS && s->ls) {
        const uint8_t *src = *buf_ptr;
        uint8_t *dst  = s->buffer;
        int bit_count = 0;
        int t = 0, b = 0;
        PutBitContext pb;

        s->cur_scan++;

        /* find marker */
        while (src + t < buf_end) {
            uint8_t x = src[t++];
            if (x == 0xff) {
                while ((src + t < buf_end) && x == 0xff)
                    x = src[t++];
                if (x & 0x80) {
                    t -= FFMIN(2, t);
                    break;
                }
            }
        }
        bit_count = t * 8;
        init_put_bits(&pb, dst, t);

        /* unescape bitstream */
        while (b < t) {
            uint8_t x = src[b++];
            put_bits(&pb, 8, x);
            if (x == 0xFF) {
                x = src[b++];
                put_bits(&pb, 7, x);
                bit_count--;
            }
        }
        flush_put_bits(&pb);

        *unescaped_buf_ptr  = dst;
        *unescaped_buf_size = (bit_count + 7) >> 3;
        memset(s->buffer + *unescaped_buf_size, 0,
               FF_INPUT_BUFFER_PADDING_SIZE);
    } else {
        *unescaped_buf_ptr  = *buf_ptr;
        *unescaped_buf_size = buf_end - *buf_ptr;
    }

    return start_code;
}

int ff_mjpeg_decode_frame(AVCodecContext *avctx, void *data, int *got_frame,
                          AVPacket *avpkt)
{
    const uint8_t *buf = avpkt->data;
    int buf_size       = avpkt->size;
    MJpegDecodeContext *s = avctx->priv_data;
    const uint8_t *buf_end, *buf_ptr;
    const uint8_t *unescaped_buf_ptr;
    int hshift, vshift;
    int unescaped_buf_size;
    int start_code;
    int i, index;
    int ret = 0;

    buf_ptr = buf;
    buf_end = buf + buf_size;
    while (buf_ptr < buf_end) {
        /* find start next marker */
        start_code = ff_mjpeg_find_marker(s, &buf_ptr, buf_end,
                                          &unescaped_buf_ptr,
                                          &unescaped_buf_size);
        /* EOF */
        if (start_code < 0) {
            goto the_end;
        } else if (unescaped_buf_size > (1U<<28)) {
            av_log(avctx, AV_LOG_ERROR, "MJPEG packet 0x%x too big (0x%x/0x%x), corrupt data?\n",
                   start_code, unescaped_buf_size, buf_size);
            return AVERROR_INVALIDDATA;
        } else {
            av_log(avctx, AV_LOG_DEBUG, "marker=%x avail_size_in_buf=%td\n",
                   start_code, buf_end - buf_ptr);
            if ((ret = init_get_bits8(&s->gb, unescaped_buf_ptr, unescaped_buf_size)) < 0) {
                av_log(avctx, AV_LOG_ERROR, "invalid buffer\n");
                goto fail;
            }

            s->start_code = start_code;
            if (s->avctx->debug & FF_DEBUG_STARTCODE)
                av_log(avctx, AV_LOG_DEBUG, "startcode: %X\n", start_code);

            /* process markers */
            if (start_code >= 0xd0 && start_code <= 0xd7)
                av_log(avctx, AV_LOG_DEBUG,
                       "restart marker: %d\n", start_code & 0x0f);
                /* APP fields */
            else if (start_code >= APP0 && start_code <= APP15)
                mjpeg_decode_app(s);
                /* Comment */
            else if (start_code == COM)
                mjpeg_decode_com(s);

            ret = -1;

            if (!CONFIG_JPEGLS_DECODER &&
                (start_code == SOF48 || start_code == LSE)) {
                av_log(avctx, AV_LOG_ERROR, "JPEG-LS support not enabled.\n");
                return AVERROR(ENOSYS);
            }

            switch (start_code) {
            case SOI:
                s->restart_interval = 0;
                s->restart_count    = 0;
                /* nothing to do on SOI */
                break;
            case DQT:
                ff_mjpeg_decode_dqt(s);
                break;
            case DHT:
                if ((ret = ff_mjpeg_decode_dht(s)) < 0) {
                    av_log(avctx, AV_LOG_ERROR, "huffman table decode error\n");
                    goto fail;
                }
                break;
            case SOF0:
            case SOF1:
                s->lossless    = 0;
                s->ls          = 0;
                s->progressive = 0;
                if ((ret = ff_mjpeg_decode_sof(s)) < 0)
                    goto fail;
                break;
            case SOF2:
                s->lossless    = 0;
                s->ls          = 0;
                s->progressive = 1;
                if ((ret = ff_mjpeg_decode_sof(s)) < 0)
                    goto fail;
                break;
            case SOF3:
                s->lossless    = 1;
                s->ls          = 0;
                s->progressive = 0;
                if ((ret = ff_mjpeg_decode_sof(s)) < 0)
                    goto fail;
                break;
            case SOF48:
                s->lossless    = 1;
                s->ls          = 1;
                s->progressive = 0;
                if ((ret = ff_mjpeg_decode_sof(s)) < 0)
                    goto fail;
                break;
            case LSE:
                if (!CONFIG_JPEGLS_DECODER ||
                    (ret = ff_jpegls_decode_lse(s)) < 0)
                    goto fail;
                break;
            case EOI:
eoi_parser:
                s->cur_scan = 0;
                if (!s->got_picture) {
                    av_log(avctx, AV_LOG_WARNING,
                           "Found EOI before any SOF, ignoring\n");
                    break;
                }
                if (s->interlaced) {
                    s->bottom_field ^= 1;
                    /* if not bottom field, do not output image yet */
                    if (s->bottom_field == !s->interlace_polarity)
                        break;
                }
                if ((ret = av_frame_ref(data, s->picture_ptr)) < 0)
                    return ret;
                *got_frame = 1;
                s->got_picture = 0;

                if (!s->lossless) {
                    int qp = FFMAX3(s->qscale[0],
                                    s->qscale[1],
                                    s->qscale[2]);
                    int qpw = (s->width + 15) / 16;
                    AVBufferRef *qp_table_buf = av_buffer_alloc(qpw);
                    if (qp_table_buf) {
                        memset(qp_table_buf->data, qp, qpw);
                        av_frame_set_qp_table(data, qp_table_buf, 0, FF_QSCALE_TYPE_MPEG1);
                    }

                    if(avctx->debug & FF_DEBUG_QP)
                        av_log(avctx, AV_LOG_DEBUG, "QP: %d\n", qp);
                }

                goto the_end;
            case SOS:
                if ((ret = ff_mjpeg_decode_sos(s, NULL, NULL)) < 0 &&
                    (avctx->err_recognition & AV_EF_EXPLODE))
                    goto fail;
                break;
            case DRI:
                mjpeg_decode_dri(s);
                break;
            case SOF5:
            case SOF6:
            case SOF7:
            case SOF9:
            case SOF10:
            case SOF11:
            case SOF13:
            case SOF14:
            case SOF15:
            case JPG:
                av_log(avctx, AV_LOG_ERROR,
                       "mjpeg: unsupported coding type (%x)\n", start_code);
                break;
            }

            /* eof process start code */
            buf_ptr += (get_bits_count(&s->gb) + 7) / 8;
            av_log(avctx, AV_LOG_DEBUG,
                   "marker parser used %d bytes (%d bits)\n",
                   (get_bits_count(&s->gb) + 7) / 8, get_bits_count(&s->gb));
        }
    }
    if (s->got_picture) {
        av_log(avctx, AV_LOG_WARNING, "EOI missing, emulating\n");
        goto eoi_parser;
    }
    av_log(avctx, AV_LOG_FATAL, "No JPEG data found in image\n");
    return AVERROR_INVALIDDATA;
fail:
    s->got_picture = 0;
    return ret;
the_end:
    if (s->upscale_h) {
        uint8_t *line = s->picture_ptr->data[s->upscale_h];
        av_assert0(avctx->pix_fmt == AV_PIX_FMT_YUVJ444P ||
                   avctx->pix_fmt == AV_PIX_FMT_YUV444P  ||
                   avctx->pix_fmt == AV_PIX_FMT_YUVJ440P ||
                   avctx->pix_fmt == AV_PIX_FMT_YUV440P);
        for (i = 0; i < s->chroma_height; i++) {
            for (index = s->width - 1; index; index--)
                line[index] = (line[index / 2] + line[(index + 1) / 2]) >> 1;
            line += s->linesize[s->upscale_h];
        }
    }
    if (s->upscale_v) {
        uint8_t *dst = &((uint8_t *)s->picture_ptr->data[s->upscale_v])[(s->height - 1) * s->linesize[s->upscale_v]];
        int w;
        avcodec_get_chroma_sub_sample(s->avctx->pix_fmt, &hshift, &vshift);
        w = s->width >> hshift;
        av_assert0(avctx->pix_fmt == AV_PIX_FMT_YUVJ444P ||
                   avctx->pix_fmt == AV_PIX_FMT_YUV444P  ||
                   avctx->pix_fmt == AV_PIX_FMT_YUVJ422P ||
                   avctx->pix_fmt == AV_PIX_FMT_YUV422P);
        for (i = s->height - 1; i; i--) {
            uint8_t *src1 = &((uint8_t *)s->picture_ptr->data[s->upscale_v])[i / 2 * s->linesize[s->upscale_v]];
            uint8_t *src2 = &((uint8_t *)s->picture_ptr->data[s->upscale_v])[(i + 1) / 2 * s->linesize[s->upscale_v]];
            if (src1 == src2) {
                memcpy(dst, src1, w);
            } else {
                for (index = 0; index < w; index++)
                    dst[index] = (src1[index] + src2[index]) >> 1;
            }
            dst -= s->linesize[s->upscale_v];
        }
    }
    if (s->flipped && (s->avctx->flags & CODEC_FLAG_EMU_EDGE)) {
        int j;
        avcodec_get_chroma_sub_sample(s->avctx->pix_fmt, &hshift, &vshift);
        for (index=0; index<4; index++) {
            uint8_t *dst = s->picture_ptr->data[index];
            int w = s->width;
            int h = s->height;
            if(index && index<3){
                w = FF_CEIL_RSHIFT(w, hshift);
                h = FF_CEIL_RSHIFT(h, vshift);
            }
            if(dst){
                uint8_t *dst2 = dst + s->linesize[index]*(h-1);
                for (i=0; i<h/2; i++) {
                    for (j=0; j<w; j++)
                        FFSWAP(int, dst[j], dst2[j]);
                    dst  += s->linesize[index];
                    dst2 -= s->linesize[index];
                }
            }
        }
    }

    av_log(avctx, AV_LOG_DEBUG, "decode frame unused %td bytes\n",
           buf_end - buf_ptr);
//  return buf_end - buf_ptr;
    return buf_ptr - buf;
}

av_cold int ff_mjpeg_decode_end(AVCodecContext *avctx)
{
    MJpegDecodeContext *s = avctx->priv_data;
    int i, j;

    if (s->picture_ptr)
        av_frame_unref(s->picture_ptr);

    av_free(s->buffer);
    av_freep(&s->ljpeg_buffer);
    s->ljpeg_buffer_size = 0;

    for (i = 0; i < 3; i++) {
        for (j = 0; j < 4; j++)
            ff_free_vlc(&s->vlcs[i][j]);
    }
    for (i = 0; i < MAX_COMPONENTS; i++) {
        av_freep(&s->blocks[i]);
        av_freep(&s->last_nnz[i]);
    }
    return 0;
}

static void decode_flush(AVCodecContext *avctx)
{
    MJpegDecodeContext *s = avctx->priv_data;
    s->got_picture = 0;
}

#if CONFIG_MJPEG_DECODER
#define OFFSET(x) offsetof(MJpegDecodeContext, x)
#define VD AV_OPT_FLAG_VIDEO_PARAM | AV_OPT_FLAG_DECODING_PARAM
static const AVOption options[] = {
    { "extern_huff", "Use external huffman table.",
      OFFSET(extern_huff), AV_OPT_TYPE_INT, { .i64 = 0 }, 0, 1, VD },
    { NULL },
};

static const AVClass mjpegdec_class = {
    .class_name = "MJPEG decoder",
    .item_name  = av_default_item_name,
    .option     = options,
    .version    = LIBAVUTIL_VERSION_INT,
};

AVCodec ff_mjpeg_decoder = {
    .name           = "mjpeg",
    .type           = AVMEDIA_TYPE_VIDEO,
    .id             = AV_CODEC_ID_MJPEG,
    .priv_data_size = sizeof(MJpegDecodeContext),
    .init           = ff_mjpeg_decode_init,
    .close          = ff_mjpeg_decode_end,
    .decode         = ff_mjpeg_decode_frame,
    .flush          = decode_flush,
    .capabilities   = CODEC_CAP_DR1,
    .max_lowres     = 3,
    .long_name      = NULL_IF_CONFIG_SMALL("MJPEG (Motion JPEG)"),
    .priv_class     = &mjpegdec_class,
};
#endif
#if CONFIG_THP_DECODER
AVCodec ff_thp_decoder = {
    .name           = "thp",
    .type           = AVMEDIA_TYPE_VIDEO,
    .id             = AV_CODEC_ID_THP,
    .priv_data_size = sizeof(MJpegDecodeContext),
    .init           = ff_mjpeg_decode_init,
    .close          = ff_mjpeg_decode_end,
    .decode         = ff_mjpeg_decode_frame,
    .flush          = decode_flush,
    .capabilities   = CODEC_CAP_DR1,
    .max_lowres     = 3,
    .long_name      = NULL_IF_CONFIG_SMALL("Nintendo Gamecube THP video"),
};
#endif<|MERGE_RESOLUTION|>--- conflicted
+++ resolved
@@ -1134,20 +1134,11 @@
     int last_scan = 0;
     int16_t *quant_matrix = s->quant_matrixes[s->quant_index[c]];
 
-<<<<<<< HEAD
-    if (se > 63) {
-        av_log(s->avctx, AV_LOG_ERROR, "SE %d is too large\n", se);
+    av_assert0(ss>=0 && Ah>=0 && Al>=0);
+    if (se < ss || se > 63) {
+        av_log(s->avctx, AV_LOG_ERROR, "SS/SE %d/%d is invalid\n", ss, se);
         return AVERROR_INVALIDDATA;
     }
-=======
-    if (ss < 0  || ss >= 64 ||
-        se < ss || se >= 64 ||
-        Ah < 0  || Al < 0)
-        return AVERROR_INVALIDDATA;
-
-    if (mb_bitmask)
-        init_get_bits(&mb_bitmask_gb, mb_bitmask, s->mb_width * s->mb_height);
->>>>>>> cfbd98ab
 
     if (!Al) {
         s->coefs_finished[c] |= (1LL << (se + 1)) - (1LL << ss);
