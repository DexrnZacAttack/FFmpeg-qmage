--- conflicted
+++ resolved
@@ -649,7 +649,6 @@
     } else if(h->avctx->has_b_frames < out_of_order && !sps->bitstream_restriction_flag){
         av_log(h->avctx, AV_LOG_INFO, "Increasing reorder buffer to %d\n", out_of_order);
         h->avctx->has_b_frames = out_of_order;
-        h->low_delay = 0;
     }
 
     pics = 0;
@@ -675,26 +674,7 @@
     if (h->avctx->has_b_frames == 0 &&
         (h->delayed_pic[0]->f->key_frame || h->delayed_pic[0]->mmco_reset))
         h->next_outputed_poc = INT_MIN;
-<<<<<<< HEAD
     out_of_order = out->poc < h->next_outputed_poc;
-=======
-    out_of_order = !out->f->key_frame && !h->mmco_reset &&
-                   (out->poc < h->next_outputed_poc);
-
-    if (sps->bitstream_restriction_flag &&
-        h->avctx->has_b_frames >= sps->num_reorder_frames) {
-    } else if (out_of_order && pics - 1 == h->avctx->has_b_frames &&
-               h->avctx->has_b_frames < MAX_DELAYED_PIC_COUNT) {
-        if (invalid + cnt < MAX_DELAYED_PIC_COUNT) {
-            h->avctx->has_b_frames = FFMAX(h->avctx->has_b_frames, cnt);
-        }
-    } else if (!h->avctx->has_b_frames &&
-               ((h->next_outputed_poc != INT_MIN &&
-                 out->poc > h->next_outputed_poc + 2) ||
-                cur->f->pict_type == AV_PICTURE_TYPE_B)) {
-        h->avctx->has_b_frames++;
-    }
->>>>>>> 99c554ef
 
     if (out_of_order || pics > h->avctx->has_b_frames) {
         out->reference &= ~DELAYED_PIC_REF;
@@ -1366,7 +1346,7 @@
                                     h->next_output_pic->mb_type,
                                     h->next_output_pic->qscale_table,
                                     h->next_output_pic->motion_val,
-                                    &h->low_delay,
+                                    NULL,
                                     h->mb_width, h->mb_height, h->mb_stride, 1);
             }
         }
