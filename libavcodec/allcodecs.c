--- conflicted
+++ resolved
@@ -177,12 +177,8 @@
     REGISTER_ENCDEC  (MSMPEG4V3, msmpeg4v3);
     REGISTER_DECODER (MSRLE, msrle);
     REGISTER_DECODER (MSS1, mss1);
-<<<<<<< HEAD
+    REGISTER_DECODER (MSS2, mss2);
     REGISTER_ENCDEC  (MSVIDEO1, msvideo1);
-=======
-    REGISTER_DECODER (MSS2, mss2);
-    REGISTER_DECODER (MSVIDEO1, msvideo1);
->>>>>>> ede3d640
     REGISTER_DECODER (MSZH, mszh);
     REGISTER_DECODER (MTS2, mts2);
     REGISTER_DECODER (MXPEG, mxpeg);
