;******************************************************************************
;* optimized audio functions
;* Copyright (c) 2008 Loren Merritt
;*
;* This file is part of FFmpeg.
;*
;* FFmpeg is free software; you can redistribute it and/or
;* modify it under the terms of the GNU Lesser General Public
;* License as published by the Free Software Foundation; either
;* version 2.1 of the License, or (at your option) any later version.
;*
;* FFmpeg is distributed in the hope that it will be useful,
;* but WITHOUT ANY WARRANTY; without even the implied warranty of
;* MERCHANTABILITY or FITNESS FOR A PARTICULAR PURPOSE.  See the GNU
;* Lesser General Public License for more details.
;*
;* You should have received a copy of the GNU Lesser General Public
;* License along with FFmpeg; if not, write to the Free Software
;* Foundation, Inc., 51 Franklin Street, Fifth Floor, Boston, MA 02110-1301 USA
;******************************************************************************

%include "libavutil/x86/x86util.asm"

SECTION .text

%macro SCALARPRODUCT 0
; int ff_scalarproduct_int16(int16_t *v1, int16_t *v2, int order)
cglobal scalarproduct_int16, 3,3,3, v1, v2, order
    add orderd, orderd
    add v1q, orderq
    add v2q, orderq
    neg orderq
    pxor    m2, m2
.loop:
    movu    m0, [v1q + orderq]
    movu    m1, [v1q + orderq + mmsize]
    pmaddwd m0, [v2q + orderq]
    pmaddwd m1, [v2q + orderq + mmsize]
    paddd   m2, m0
    paddd   m2, m1
    add     orderq, mmsize*2
    jl .loop
    HADDD   m2, m0
    movd   eax, m2
%if mmsize == 8
    emms
%endif
    RET
%endmacro

INIT_MMX mmxext
SCALARPRODUCT
INIT_XMM sse2
SCALARPRODUCT


;-----------------------------------------------------------------------------
; void ff_vector_clip_int32(int32_t *dst, const int32_t *src, int32_t min,
;                           int32_t max, unsigned int len)
;-----------------------------------------------------------------------------

; %1 = number of xmm registers used
; %2 = number of inline load/process/store loops per asm loop
; %3 = process 4*mmsize (%3=0) or 8*mmsize (%3=1) bytes per loop
; %4 = CLIPD function takes min/max as float instead of int (CLIPD_SSE2)
; %5 = suffix
%macro VECTOR_CLIP_INT32 4-5
cglobal vector_clip_int32%5, 5,5,%1, dst, src, min, max, len
%if %4
    cvtsi2ss  m4, minm
    cvtsi2ss  m5, maxm
%else
    movd      m4, minm
    movd      m5, maxm
%endif
    SPLATD    m4
    SPLATD    m5
.loop:
%assign %%i 0
%rep %2
    mova      m0,  [srcq + mmsize * (0 + %%i)]
    mova      m1,  [srcq + mmsize * (1 + %%i)]
    mova      m2,  [srcq + mmsize * (2 + %%i)]
    mova      m3,  [srcq + mmsize * (3 + %%i)]
%if %3
    mova      m7,  [srcq + mmsize * (4 + %%i)]
    mova      m8,  [srcq + mmsize * (5 + %%i)]
    mova      m9,  [srcq + mmsize * (6 + %%i)]
    mova      m10, [srcq + mmsize * (7 + %%i)]
%endif
    CLIPD  m0,  m4, m5, m6
    CLIPD  m1,  m4, m5, m6
    CLIPD  m2,  m4, m5, m6
    CLIPD  m3,  m4, m5, m6
%if %3
    CLIPD  m7,  m4, m5, m6
    CLIPD  m8,  m4, m5, m6
    CLIPD  m9,  m4, m5, m6
    CLIPD  m10, m4, m5, m6
%endif
    mova  [dstq + mmsize * (0 + %%i)], m0
    mova  [dstq + mmsize * (1 + %%i)], m1
    mova  [dstq + mmsize * (2 + %%i)], m2
    mova  [dstq + mmsize * (3 + %%i)], m3
%if %3
    mova  [dstq + mmsize * (4 + %%i)], m7
    mova  [dstq + mmsize * (5 + %%i)], m8
    mova  [dstq + mmsize * (6 + %%i)], m9
    mova  [dstq + mmsize * (7 + %%i)], m10
%endif
%assign %%i (%%i + 4 * (1 + %3))
%endrep
    add     srcq, mmsize*4*(%2+%3)
    add     dstq, mmsize*4*(%2+%3)
    sub     lend, mmsize*(%2+%3)
    jg .loop
    REP_RET
%endmacro

INIT_MMX mmx
%define CLIPD CLIPD_MMX
VECTOR_CLIP_INT32 0, 1, 0, 0
INIT_XMM sse2
VECTOR_CLIP_INT32 6, 1, 0, 0, _int
%define CLIPD CLIPD_SSE2
VECTOR_CLIP_INT32 6, 2, 0, 1
INIT_XMM sse4
%define CLIPD CLIPD_SSE41
%ifdef m8
VECTOR_CLIP_INT32 11, 1, 1, 0
%else
VECTOR_CLIP_INT32 6, 1, 0, 0
%endif

<<<<<<< HEAD
;-----------------------------------------------------
;void ff_vector_clipf(float *dst, const float *src,
;                     float min, float max, int len)
;-----------------------------------------------------
INIT_XMM sse
%if UNIX64
cglobal vector_clipf, 3,3,6, dst, src, len
%else
cglobal vector_clipf, 5,5,6, dst, src, min, max, len
%endif
%if WIN64
    SWAP 0, 2
    SWAP 1, 3
%elif ARCH_X86_32
    movss   m0, minm
    movss   m1, maxm
%endif
    SPLATD  m0
    SPLATD  m1
        shl lend, 2
        add srcq, lenq
        add dstq, lenq
        neg lenq
.loop:
    mova    m2,  [srcq+lenq+mmsize*0]
    mova    m3,  [srcq+lenq+mmsize*1]
    mova    m4,  [srcq+lenq+mmsize*2]
    mova    m5,  [srcq+lenq+mmsize*3]
    maxps   m2, m0
    maxps   m3, m0
    maxps   m4, m0
    maxps   m5, m0
    minps   m2, m1
    minps   m3, m1
    minps   m4, m1
    minps   m5, m1
    mova    [dstq+lenq+mmsize*0], m2
    mova    [dstq+lenq+mmsize*1], m3
    mova    [dstq+lenq+mmsize*2], m4
    mova    [dstq+lenq+mmsize*3], m5
    add     lenq, mmsize*4
    jl .loop
    REP_RET
=======
; void ff_vector_clipf_sse(float *dst, const float *src,
;                          int len, float min, float max)
INIT_XMM sse
cglobal vector_clipf, 3, 3, 6, dst, src, len, min, max
%if ARCH_X86_32
    VBROADCASTSS m0, minm
    VBROADCASTSS m1, maxm
%elif WIN64
    VBROADCASTSS m0, m3
    VBROADCASTSS m1, maxm
%else ; 64bit sysv
    VBROADCASTSS m0, m0
    VBROADCASTSS m1, m1
%endif

    movsxdifnidn lenq, lend

.loop
    mova m2, [srcq + 4 * lenq - 4 * mmsize]
    mova m3, [srcq + 4 * lenq - 3 * mmsize]
    mova m4, [srcq + 4 * lenq - 2 * mmsize]
    mova m5, [srcq + 4 * lenq - 1 * mmsize]

    maxps m2, m0
    maxps m3, m0
    maxps m4, m0
    maxps m5, m0

    minps m2, m1
    minps m3, m1
    minps m4, m1
    minps m5, m1

    mova [dstq + 4 * lenq - 4 * mmsize], m2
    mova [dstq + 4 * lenq - 3 * mmsize], m3
    mova [dstq + 4 * lenq - 2 * mmsize], m4
    mova [dstq + 4 * lenq - 1 * mmsize], m5

    sub lenq, mmsize
    jg .loop

    RET
>>>>>>> 12004a9a
<|MERGE_RESOLUTION|>--- conflicted
+++ resolved
@@ -132,51 +132,6 @@
 VECTOR_CLIP_INT32 6, 1, 0, 0
 %endif
 
-<<<<<<< HEAD
-;-----------------------------------------------------
-;void ff_vector_clipf(float *dst, const float *src,
-;                     float min, float max, int len)
-;-----------------------------------------------------
-INIT_XMM sse
-%if UNIX64
-cglobal vector_clipf, 3,3,6, dst, src, len
-%else
-cglobal vector_clipf, 5,5,6, dst, src, min, max, len
-%endif
-%if WIN64
-    SWAP 0, 2
-    SWAP 1, 3
-%elif ARCH_X86_32
-    movss   m0, minm
-    movss   m1, maxm
-%endif
-    SPLATD  m0
-    SPLATD  m1
-        shl lend, 2
-        add srcq, lenq
-        add dstq, lenq
-        neg lenq
-.loop:
-    mova    m2,  [srcq+lenq+mmsize*0]
-    mova    m3,  [srcq+lenq+mmsize*1]
-    mova    m4,  [srcq+lenq+mmsize*2]
-    mova    m5,  [srcq+lenq+mmsize*3]
-    maxps   m2, m0
-    maxps   m3, m0
-    maxps   m4, m0
-    maxps   m5, m0
-    minps   m2, m1
-    minps   m3, m1
-    minps   m4, m1
-    minps   m5, m1
-    mova    [dstq+lenq+mmsize*0], m2
-    mova    [dstq+lenq+mmsize*1], m3
-    mova    [dstq+lenq+mmsize*2], m4
-    mova    [dstq+lenq+mmsize*3], m5
-    add     lenq, mmsize*4
-    jl .loop
-    REP_RET
-=======
 ; void ff_vector_clipf_sse(float *dst, const float *src,
 ;                          int len, float min, float max)
 INIT_XMM sse
@@ -218,5 +173,4 @@
     sub lenq, mmsize
     jg .loop
 
-    RET
->>>>>>> 12004a9a
+    RET