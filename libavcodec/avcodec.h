/*
 * copyright (c) 2001 Fabrice Bellard
 *
 * This file is part of FFmpeg.
 *
 * FFmpeg is free software; you can redistribute it and/or
 * modify it under the terms of the GNU Lesser General Public
 * License as published by the Free Software Foundation; either
 * version 2.1 of the License, or (at your option) any later version.
 *
 * FFmpeg is distributed in the hope that it will be useful,
 * but WITHOUT ANY WARRANTY; without even the implied warranty of
 * MERCHANTABILITY or FITNESS FOR A PARTICULAR PURPOSE.  See the GNU
 * Lesser General Public License for more details.
 *
 * You should have received a copy of the GNU Lesser General Public
 * License along with FFmpeg; if not, write to the Free Software
 * Foundation, Inc., 51 Franklin Street, Fifth Floor, Boston, MA 02110-1301 USA
 */

#ifndef AVCODEC_AVCODEC_H
#define AVCODEC_AVCODEC_H

/**
 * @file
 * external API header
 */

#include <errno.h>
#include "libavutil/samplefmt.h"
#include "libavutil/avutil.h"
#include "libavutil/buffer.h"
#include "libavutil/cpu.h"
#include "libavutil/channel_layout.h"
#include "libavutil/dict.h"
#include "libavutil/frame.h"
#include "libavutil/log.h"
#include "libavutil/pixfmt.h"
#include "libavutil/rational.h"

#include "libavcodec/version.h"
/**
 * @defgroup libavc Encoding/Decoding Library
 * @{
 *
 * @defgroup lavc_decoding Decoding
 * @{
 * @}
 *
 * @defgroup lavc_encoding Encoding
 * @{
 * @}
 *
 * @defgroup lavc_codec Codecs
 * @{
 * @defgroup lavc_codec_native Native Codecs
 * @{
 * @}
 * @defgroup lavc_codec_wrappers External library wrappers
 * @{
 * @}
 * @defgroup lavc_codec_hwaccel Hardware Accelerators bridge
 * @{
 * @}
 * @}
 * @defgroup lavc_internal Internal
 * @{
 * @}
 * @}
 *
 */

/**
 * @defgroup lavc_core Core functions/structures.
 * @ingroup libavc
 *
 * Basic definitions, functions for querying libavcodec capabilities,
 * allocating core structures, etc.
 * @{
 */


/**
 * Identify the syntax and semantics of the bitstream.
 * The principle is roughly:
 * Two decoders with the same ID can decode the same streams.
 * Two encoders with the same ID can encode compatible streams.
 * There may be slight deviations from the principle due to implementation
 * details.
 *
 * If you add a codec ID to this list, add it so that
 * 1. no value of a existing codec ID changes (that would break ABI),
 * 2. Give it a value which when taken as ASCII is recognized uniquely by a human as this specific codec.
 *    This ensures that 2 forks can independently add AVCodecIDs without producing conflicts.
 *
 * After adding new codec IDs, do not forget to add an entry to the codec
 * descriptor list and bump libavcodec minor version.
 */
enum AVCodecID {
    AV_CODEC_ID_NONE,

    /* video codecs */
    AV_CODEC_ID_MPEG1VIDEO,
    AV_CODEC_ID_MPEG2VIDEO, ///< preferred ID for MPEG-1/2 video decoding
    AV_CODEC_ID_MPEG2VIDEO_XVMC,
    AV_CODEC_ID_H261,
    AV_CODEC_ID_H263,
    AV_CODEC_ID_RV10,
    AV_CODEC_ID_RV20,
    AV_CODEC_ID_MJPEG,
    AV_CODEC_ID_MJPEGB,
    AV_CODEC_ID_LJPEG,
    AV_CODEC_ID_SP5X,
    AV_CODEC_ID_JPEGLS,
    AV_CODEC_ID_MPEG4,
    AV_CODEC_ID_RAWVIDEO,
    AV_CODEC_ID_MSMPEG4V1,
    AV_CODEC_ID_MSMPEG4V2,
    AV_CODEC_ID_MSMPEG4V3,
    AV_CODEC_ID_WMV1,
    AV_CODEC_ID_WMV2,
    AV_CODEC_ID_H263P,
    AV_CODEC_ID_H263I,
    AV_CODEC_ID_FLV1,
    AV_CODEC_ID_SVQ1,
    AV_CODEC_ID_SVQ3,
    AV_CODEC_ID_DVVIDEO,
    AV_CODEC_ID_HUFFYUV,
    AV_CODEC_ID_CYUV,
    AV_CODEC_ID_H264,
    AV_CODEC_ID_INDEO3,
    AV_CODEC_ID_VP3,
    AV_CODEC_ID_THEORA,
    AV_CODEC_ID_ASV1,
    AV_CODEC_ID_ASV2,
    AV_CODEC_ID_FFV1,
    AV_CODEC_ID_4XM,
    AV_CODEC_ID_VCR1,
    AV_CODEC_ID_CLJR,
    AV_CODEC_ID_MDEC,
    AV_CODEC_ID_ROQ,
    AV_CODEC_ID_INTERPLAY_VIDEO,
    AV_CODEC_ID_XAN_WC3,
    AV_CODEC_ID_XAN_WC4,
    AV_CODEC_ID_RPZA,
    AV_CODEC_ID_CINEPAK,
    AV_CODEC_ID_WS_VQA,
    AV_CODEC_ID_MSRLE,
    AV_CODEC_ID_MSVIDEO1,
    AV_CODEC_ID_IDCIN,
    AV_CODEC_ID_8BPS,
    AV_CODEC_ID_SMC,
    AV_CODEC_ID_FLIC,
    AV_CODEC_ID_TRUEMOTION1,
    AV_CODEC_ID_VMDVIDEO,
    AV_CODEC_ID_MSZH,
    AV_CODEC_ID_ZLIB,
    AV_CODEC_ID_QTRLE,
    AV_CODEC_ID_TSCC,
    AV_CODEC_ID_ULTI,
    AV_CODEC_ID_QDRAW,
    AV_CODEC_ID_VIXL,
    AV_CODEC_ID_QPEG,
    AV_CODEC_ID_PNG,
    AV_CODEC_ID_PPM,
    AV_CODEC_ID_PBM,
    AV_CODEC_ID_PGM,
    AV_CODEC_ID_PGMYUV,
    AV_CODEC_ID_PAM,
    AV_CODEC_ID_FFVHUFF,
    AV_CODEC_ID_RV30,
    AV_CODEC_ID_RV40,
    AV_CODEC_ID_VC1,
    AV_CODEC_ID_WMV3,
    AV_CODEC_ID_LOCO,
    AV_CODEC_ID_WNV1,
    AV_CODEC_ID_AASC,
    AV_CODEC_ID_INDEO2,
    AV_CODEC_ID_FRAPS,
    AV_CODEC_ID_TRUEMOTION2,
    AV_CODEC_ID_BMP,
    AV_CODEC_ID_CSCD,
    AV_CODEC_ID_MMVIDEO,
    AV_CODEC_ID_ZMBV,
    AV_CODEC_ID_AVS,
    AV_CODEC_ID_SMACKVIDEO,
    AV_CODEC_ID_NUV,
    AV_CODEC_ID_KMVC,
    AV_CODEC_ID_FLASHSV,
    AV_CODEC_ID_CAVS,
    AV_CODEC_ID_JPEG2000,
    AV_CODEC_ID_VMNC,
    AV_CODEC_ID_VP5,
    AV_CODEC_ID_VP6,
    AV_CODEC_ID_VP6F,
    AV_CODEC_ID_TARGA,
    AV_CODEC_ID_DSICINVIDEO,
    AV_CODEC_ID_TIERTEXSEQVIDEO,
    AV_CODEC_ID_TIFF,
    AV_CODEC_ID_GIF,
    AV_CODEC_ID_DXA,
    AV_CODEC_ID_DNXHD,
    AV_CODEC_ID_THP,
    AV_CODEC_ID_SGI,
    AV_CODEC_ID_C93,
    AV_CODEC_ID_BETHSOFTVID,
    AV_CODEC_ID_PTX,
    AV_CODEC_ID_TXD,
    AV_CODEC_ID_VP6A,
    AV_CODEC_ID_AMV,
    AV_CODEC_ID_VB,
    AV_CODEC_ID_PCX,
    AV_CODEC_ID_SUNRAST,
    AV_CODEC_ID_INDEO4,
    AV_CODEC_ID_INDEO5,
    AV_CODEC_ID_MIMIC,
    AV_CODEC_ID_RL2,
    AV_CODEC_ID_ESCAPE124,
    AV_CODEC_ID_DIRAC,
    AV_CODEC_ID_BFI,
    AV_CODEC_ID_CMV,
    AV_CODEC_ID_MOTIONPIXELS,
    AV_CODEC_ID_TGV,
    AV_CODEC_ID_TGQ,
    AV_CODEC_ID_TQI,
    AV_CODEC_ID_AURA,
    AV_CODEC_ID_AURA2,
    AV_CODEC_ID_V210X,
    AV_CODEC_ID_TMV,
    AV_CODEC_ID_V210,
    AV_CODEC_ID_DPX,
    AV_CODEC_ID_MAD,
    AV_CODEC_ID_FRWU,
    AV_CODEC_ID_FLASHSV2,
    AV_CODEC_ID_CDGRAPHICS,
    AV_CODEC_ID_R210,
    AV_CODEC_ID_ANM,
    AV_CODEC_ID_BINKVIDEO,
    AV_CODEC_ID_IFF_ILBM,
    AV_CODEC_ID_IFF_BYTERUN1,
    AV_CODEC_ID_KGV1,
    AV_CODEC_ID_YOP,
    AV_CODEC_ID_VP8,
    AV_CODEC_ID_PICTOR,
    AV_CODEC_ID_ANSI,
    AV_CODEC_ID_A64_MULTI,
    AV_CODEC_ID_A64_MULTI5,
    AV_CODEC_ID_R10K,
    AV_CODEC_ID_MXPEG,
    AV_CODEC_ID_LAGARITH,
    AV_CODEC_ID_PRORES,
    AV_CODEC_ID_JV,
    AV_CODEC_ID_DFA,
    AV_CODEC_ID_WMV3IMAGE,
    AV_CODEC_ID_VC1IMAGE,
    AV_CODEC_ID_UTVIDEO,
    AV_CODEC_ID_BMV_VIDEO,
    AV_CODEC_ID_VBLE,
    AV_CODEC_ID_DXTORY,
    AV_CODEC_ID_V410,
    AV_CODEC_ID_XWD,
    AV_CODEC_ID_CDXL,
    AV_CODEC_ID_XBM,
    AV_CODEC_ID_ZEROCODEC,
    AV_CODEC_ID_MSS1,
    AV_CODEC_ID_MSA1,
    AV_CODEC_ID_TSCC2,
    AV_CODEC_ID_MTS2,
    AV_CODEC_ID_CLLC,
    AV_CODEC_ID_MSS2,
    AV_CODEC_ID_VP9,
    AV_CODEC_ID_BRENDER_PIX= MKBETAG('B','P','I','X'),
    AV_CODEC_ID_Y41P       = MKBETAG('Y','4','1','P'),
    AV_CODEC_ID_ESCAPE130  = MKBETAG('E','1','3','0'),
    AV_CODEC_ID_EXR        = MKBETAG('0','E','X','R'),
    AV_CODEC_ID_AVRP       = MKBETAG('A','V','R','P'),

    AV_CODEC_ID_012V       = MKBETAG('0','1','2','V'),
    AV_CODEC_ID_G2M        = MKBETAG( 0 ,'G','2','M'),
    AV_CODEC_ID_AVUI       = MKBETAG('A','V','U','I'),
    AV_CODEC_ID_AYUV       = MKBETAG('A','Y','U','V'),
    AV_CODEC_ID_TARGA_Y216 = MKBETAG('T','2','1','6'),
    AV_CODEC_ID_V308       = MKBETAG('V','3','0','8'),
    AV_CODEC_ID_V408       = MKBETAG('V','4','0','8'),
    AV_CODEC_ID_YUV4       = MKBETAG('Y','U','V','4'),
    AV_CODEC_ID_SANM       = MKBETAG('S','A','N','M'),
    AV_CODEC_ID_PAF_VIDEO  = MKBETAG('P','A','F','V'),
    AV_CODEC_ID_AVRN       = MKBETAG('A','V','R','n'),
    AV_CODEC_ID_CPIA       = MKBETAG('C','P','I','A'),
    AV_CODEC_ID_XFACE      = MKBETAG('X','F','A','C'),
    AV_CODEC_ID_SGIRLE     = MKBETAG('S','G','I','R'),
    AV_CODEC_ID_MVC1       = MKBETAG('M','V','C','1'),
    AV_CODEC_ID_MVC2       = MKBETAG('M','V','C','2'),
    AV_CODEC_ID_SNOW       = MKBETAG('S','N','O','W'),
    AV_CODEC_ID_WEBP       = MKBETAG('W','E','B','P'),

    /* various PCM "codecs" */
    AV_CODEC_ID_FIRST_AUDIO = 0x10000,     ///< A dummy id pointing at the start of audio codecs
    AV_CODEC_ID_PCM_S16LE = 0x10000,
    AV_CODEC_ID_PCM_S16BE,
    AV_CODEC_ID_PCM_U16LE,
    AV_CODEC_ID_PCM_U16BE,
    AV_CODEC_ID_PCM_S8,
    AV_CODEC_ID_PCM_U8,
    AV_CODEC_ID_PCM_MULAW,
    AV_CODEC_ID_PCM_ALAW,
    AV_CODEC_ID_PCM_S32LE,
    AV_CODEC_ID_PCM_S32BE,
    AV_CODEC_ID_PCM_U32LE,
    AV_CODEC_ID_PCM_U32BE,
    AV_CODEC_ID_PCM_S24LE,
    AV_CODEC_ID_PCM_S24BE,
    AV_CODEC_ID_PCM_U24LE,
    AV_CODEC_ID_PCM_U24BE,
    AV_CODEC_ID_PCM_S24DAUD,
    AV_CODEC_ID_PCM_ZORK,
    AV_CODEC_ID_PCM_S16LE_PLANAR,
    AV_CODEC_ID_PCM_DVD,
    AV_CODEC_ID_PCM_F32BE,
    AV_CODEC_ID_PCM_F32LE,
    AV_CODEC_ID_PCM_F64BE,
    AV_CODEC_ID_PCM_F64LE,
    AV_CODEC_ID_PCM_BLURAY,
    AV_CODEC_ID_PCM_LXF,
    AV_CODEC_ID_S302M,
    AV_CODEC_ID_PCM_S8_PLANAR,
    AV_CODEC_ID_PCM_S24LE_PLANAR = MKBETAG(24,'P','S','P'),
    AV_CODEC_ID_PCM_S32LE_PLANAR = MKBETAG(32,'P','S','P'),
    AV_CODEC_ID_PCM_S16BE_PLANAR = MKBETAG('P','S','P',16),

    /* various ADPCM codecs */
    AV_CODEC_ID_ADPCM_IMA_QT = 0x11000,
    AV_CODEC_ID_ADPCM_IMA_WAV,
    AV_CODEC_ID_ADPCM_IMA_DK3,
    AV_CODEC_ID_ADPCM_IMA_DK4,
    AV_CODEC_ID_ADPCM_IMA_WS,
    AV_CODEC_ID_ADPCM_IMA_SMJPEG,
    AV_CODEC_ID_ADPCM_MS,
    AV_CODEC_ID_ADPCM_4XM,
    AV_CODEC_ID_ADPCM_XA,
    AV_CODEC_ID_ADPCM_ADX,
    AV_CODEC_ID_ADPCM_EA,
    AV_CODEC_ID_ADPCM_G726,
    AV_CODEC_ID_ADPCM_CT,
    AV_CODEC_ID_ADPCM_SWF,
    AV_CODEC_ID_ADPCM_YAMAHA,
    AV_CODEC_ID_ADPCM_SBPRO_4,
    AV_CODEC_ID_ADPCM_SBPRO_3,
    AV_CODEC_ID_ADPCM_SBPRO_2,
    AV_CODEC_ID_ADPCM_THP,
    AV_CODEC_ID_ADPCM_IMA_AMV,
    AV_CODEC_ID_ADPCM_EA_R1,
    AV_CODEC_ID_ADPCM_EA_R3,
    AV_CODEC_ID_ADPCM_EA_R2,
    AV_CODEC_ID_ADPCM_IMA_EA_SEAD,
    AV_CODEC_ID_ADPCM_IMA_EA_EACS,
    AV_CODEC_ID_ADPCM_EA_XAS,
    AV_CODEC_ID_ADPCM_EA_MAXIS_XA,
    AV_CODEC_ID_ADPCM_IMA_ISS,
    AV_CODEC_ID_ADPCM_G722,
    AV_CODEC_ID_ADPCM_IMA_APC,
    AV_CODEC_ID_VIMA       = MKBETAG('V','I','M','A'),
    AV_CODEC_ID_ADPCM_AFC  = MKBETAG('A','F','C',' '),
    AV_CODEC_ID_ADPCM_IMA_OKI = MKBETAG('O','K','I',' '),

    /* AMR */
    AV_CODEC_ID_AMR_NB = 0x12000,
    AV_CODEC_ID_AMR_WB,

    /* RealAudio codecs*/
    AV_CODEC_ID_RA_144 = 0x13000,
    AV_CODEC_ID_RA_288,

    /* various DPCM codecs */
    AV_CODEC_ID_ROQ_DPCM = 0x14000,
    AV_CODEC_ID_INTERPLAY_DPCM,
    AV_CODEC_ID_XAN_DPCM,
    AV_CODEC_ID_SOL_DPCM,

    /* audio codecs */
    AV_CODEC_ID_MP2 = 0x15000,
    AV_CODEC_ID_MP3, ///< preferred ID for decoding MPEG audio layer 1, 2 or 3
    AV_CODEC_ID_AAC,
    AV_CODEC_ID_AC3,
    AV_CODEC_ID_DTS,
    AV_CODEC_ID_VORBIS,
    AV_CODEC_ID_DVAUDIO,
    AV_CODEC_ID_WMAV1,
    AV_CODEC_ID_WMAV2,
    AV_CODEC_ID_MACE3,
    AV_CODEC_ID_MACE6,
    AV_CODEC_ID_VMDAUDIO,
    AV_CODEC_ID_FLAC,
    AV_CODEC_ID_MP3ADU,
    AV_CODEC_ID_MP3ON4,
    AV_CODEC_ID_SHORTEN,
    AV_CODEC_ID_ALAC,
    AV_CODEC_ID_WESTWOOD_SND1,
    AV_CODEC_ID_GSM, ///< as in Berlin toast format
    AV_CODEC_ID_QDM2,
    AV_CODEC_ID_COOK,
    AV_CODEC_ID_TRUESPEECH,
    AV_CODEC_ID_TTA,
    AV_CODEC_ID_SMACKAUDIO,
    AV_CODEC_ID_QCELP,
    AV_CODEC_ID_WAVPACK,
    AV_CODEC_ID_DSICINAUDIO,
    AV_CODEC_ID_IMC,
    AV_CODEC_ID_MUSEPACK7,
    AV_CODEC_ID_MLP,
    AV_CODEC_ID_GSM_MS, /* as found in WAV */
    AV_CODEC_ID_ATRAC3,
    AV_CODEC_ID_VOXWARE,
    AV_CODEC_ID_APE,
    AV_CODEC_ID_NELLYMOSER,
    AV_CODEC_ID_MUSEPACK8,
    AV_CODEC_ID_SPEEX,
    AV_CODEC_ID_WMAVOICE,
    AV_CODEC_ID_WMAPRO,
    AV_CODEC_ID_WMALOSSLESS,
    AV_CODEC_ID_ATRAC3P,
    AV_CODEC_ID_EAC3,
    AV_CODEC_ID_SIPR,
    AV_CODEC_ID_MP1,
    AV_CODEC_ID_TWINVQ,
    AV_CODEC_ID_TRUEHD,
    AV_CODEC_ID_MP4ALS,
    AV_CODEC_ID_ATRAC1,
    AV_CODEC_ID_BINKAUDIO_RDFT,
    AV_CODEC_ID_BINKAUDIO_DCT,
    AV_CODEC_ID_AAC_LATM,
    AV_CODEC_ID_QDMC,
    AV_CODEC_ID_CELT,
    AV_CODEC_ID_G723_1,
    AV_CODEC_ID_G729,
    AV_CODEC_ID_8SVX_EXP,
    AV_CODEC_ID_8SVX_FIB,
    AV_CODEC_ID_BMV_AUDIO,
    AV_CODEC_ID_RALF,
    AV_CODEC_ID_IAC,
    AV_CODEC_ID_ILBC,
    AV_CODEC_ID_OPUS_DEPRECATED,
    AV_CODEC_ID_COMFORT_NOISE,
    AV_CODEC_ID_TAK_DEPRECATED,
    AV_CODEC_ID_FFWAVESYNTH = MKBETAG('F','F','W','S'),
    AV_CODEC_ID_SONIC       = MKBETAG('S','O','N','C'),
    AV_CODEC_ID_SONIC_LS    = MKBETAG('S','O','N','L'),
    AV_CODEC_ID_PAF_AUDIO   = MKBETAG('P','A','F','A'),
    AV_CODEC_ID_OPUS        = MKBETAG('O','P','U','S'),
    AV_CODEC_ID_TAK         = MKBETAG('t','B','a','K'),
    AV_CODEC_ID_EVRC        = MKBETAG('s','e','v','c'),
    AV_CODEC_ID_SMV         = MKBETAG('s','s','m','v'),

    /* subtitle codecs */
    AV_CODEC_ID_FIRST_SUBTITLE = 0x17000,          ///< A dummy ID pointing at the start of subtitle codecs.
    AV_CODEC_ID_DVD_SUBTITLE = 0x17000,
    AV_CODEC_ID_DVB_SUBTITLE,
    AV_CODEC_ID_TEXT,  ///< raw UTF-8 text
    AV_CODEC_ID_XSUB,
    AV_CODEC_ID_SSA,
    AV_CODEC_ID_MOV_TEXT,
    AV_CODEC_ID_HDMV_PGS_SUBTITLE,
    AV_CODEC_ID_DVB_TELETEXT,
    AV_CODEC_ID_SRT,
    AV_CODEC_ID_MICRODVD   = MKBETAG('m','D','V','D'),
    AV_CODEC_ID_EIA_608    = MKBETAG('c','6','0','8'),
    AV_CODEC_ID_JACOSUB    = MKBETAG('J','S','U','B'),
    AV_CODEC_ID_SAMI       = MKBETAG('S','A','M','I'),
    AV_CODEC_ID_REALTEXT   = MKBETAG('R','T','X','T'),
    AV_CODEC_ID_SUBVIEWER1 = MKBETAG('S','b','V','1'),
    AV_CODEC_ID_SUBVIEWER  = MKBETAG('S','u','b','V'),
    AV_CODEC_ID_SUBRIP     = MKBETAG('S','R','i','p'),
    AV_CODEC_ID_WEBVTT     = MKBETAG('W','V','T','T'),
    AV_CODEC_ID_MPL2       = MKBETAG('M','P','L','2'),
    AV_CODEC_ID_VPLAYER    = MKBETAG('V','P','l','r'),
    AV_CODEC_ID_PJS        = MKBETAG('P','h','J','S'),
    AV_CODEC_ID_ASS        = MKBETAG('A','S','S',' '),  ///< ASS as defined in Matroska

    /* other specific kind of codecs (generally used for attachments) */
    AV_CODEC_ID_FIRST_UNKNOWN = 0x18000,           ///< A dummy ID pointing at the start of various fake codecs.
    AV_CODEC_ID_TTF = 0x18000,
    AV_CODEC_ID_BINTEXT    = MKBETAG('B','T','X','T'),
    AV_CODEC_ID_XBIN       = MKBETAG('X','B','I','N'),
    AV_CODEC_ID_IDF        = MKBETAG( 0 ,'I','D','F'),
    AV_CODEC_ID_OTF        = MKBETAG( 0 ,'O','T','F'),
    AV_CODEC_ID_SMPTE_KLV  = MKBETAG('K','L','V','A'),
    AV_CODEC_ID_DVD_NAV    = MKBETAG('D','N','A','V'),


    AV_CODEC_ID_PROBE = 0x19000, ///< codec_id is not known (like AV_CODEC_ID_NONE) but lavf should attempt to identify it

    AV_CODEC_ID_MPEG2TS = 0x20000, /**< _FAKE_ codec to indicate a raw MPEG-2 TS
                                * stream (only used by libavformat) */
    AV_CODEC_ID_MPEG4SYSTEMS = 0x20001, /**< _FAKE_ codec to indicate a MPEG-4 Systems
                                * stream (only used by libavformat) */
    AV_CODEC_ID_FFMETADATA = 0x21000,   ///< Dummy codec for streams containing only metadata information.

#if FF_API_CODEC_ID
#include "old_codec_ids.h"
#endif
};

/**
 * This struct describes the properties of a single codec described by an
 * AVCodecID.
 * @see avcodec_get_descriptor()
 */
typedef struct AVCodecDescriptor {
    enum AVCodecID     id;
    enum AVMediaType type;
    /**
     * Name of the codec described by this descriptor. It is non-empty and
     * unique for each codec descriptor. It should contain alphanumeric
     * characters and '_' only.
     */
    const char      *name;
    /**
     * A more descriptive name for this codec. May be NULL.
     */
    const char *long_name;
    /**
     * Codec properties, a combination of AV_CODEC_PROP_* flags.
     */
    int             props;
} AVCodecDescriptor;

/**
 * Codec uses only intra compression.
 * Video codecs only.
 */
#define AV_CODEC_PROP_INTRA_ONLY    (1 << 0)
/**
 * Codec supports lossy compression. Audio and video codecs only.
 * @note a codec may support both lossy and lossless
 * compression modes
 */
#define AV_CODEC_PROP_LOSSY         (1 << 1)
/**
 * Codec supports lossless compression. Audio and video codecs only.
 */
#define AV_CODEC_PROP_LOSSLESS      (1 << 2)
/**
 * Subtitle codec is bitmap based
 * Decoded AVSubtitle data can be read from the AVSubtitleRect->pict field.
 */
#define AV_CODEC_PROP_BITMAP_SUB    (1 << 16)
/**
 * Subtitle codec is text based.
 * Decoded AVSubtitle data can be read from the AVSubtitleRect->ass field.
 */
#define AV_CODEC_PROP_TEXT_SUB      (1 << 17)

/**
 * @ingroup lavc_decoding
 * Required number of additionally allocated bytes at the end of the input bitstream for decoding.
 * This is mainly needed because some optimized bitstream readers read
 * 32 or 64 bit at once and could read over the end.<br>
 * Note: If the first 23 bits of the additional bytes are not 0, then damaged
 * MPEG bitstreams could cause overread and segfault.
 */
#define FF_INPUT_BUFFER_PADDING_SIZE 16

/**
 * @ingroup lavc_encoding
 * minimum encoding buffer size
 * Used to avoid some checks during header writing.
 */
#define FF_MIN_BUFFER_SIZE 16384


/**
 * @ingroup lavc_encoding
 * motion estimation type.
 */
enum Motion_Est_ID {
    ME_ZERO = 1,    ///< no search, that is use 0,0 vector whenever one is needed
    ME_FULL,
    ME_LOG,
    ME_PHODS,
    ME_EPZS,        ///< enhanced predictive zonal search
    ME_X1,          ///< reserved for experiments
    ME_HEX,         ///< hexagon based search
    ME_UMH,         ///< uneven multi-hexagon search
    ME_TESA,        ///< transformed exhaustive search algorithm
    ME_ITER=50,     ///< iterative search
};

/**
 * @ingroup lavc_decoding
 */
enum AVDiscard{
    /* We leave some space between them for extensions (drop some
     * keyframes for intra-only or drop just some bidir frames). */
    AVDISCARD_NONE    =-16, ///< discard nothing
    AVDISCARD_DEFAULT =  0, ///< discard useless packets like 0 size packets in avi
    AVDISCARD_NONREF  =  8, ///< discard all non reference
    AVDISCARD_BIDIR   = 16, ///< discard all bidirectional frames
    AVDISCARD_NONKEY  = 32, ///< discard all frames except keyframes
    AVDISCARD_ALL     = 48, ///< discard all
};

enum AVColorPrimaries{
    AVCOL_PRI_BT709       = 1, ///< also ITU-R BT1361 / IEC 61966-2-4 / SMPTE RP177 Annex B
    AVCOL_PRI_UNSPECIFIED = 2,
    AVCOL_PRI_BT470M      = 4,
    AVCOL_PRI_BT470BG     = 5, ///< also ITU-R BT601-6 625 / ITU-R BT1358 625 / ITU-R BT1700 625 PAL & SECAM
    AVCOL_PRI_SMPTE170M   = 6, ///< also ITU-R BT601-6 525 / ITU-R BT1358 525 / ITU-R BT1700 NTSC
    AVCOL_PRI_SMPTE240M   = 7, ///< functionally identical to above
    AVCOL_PRI_FILM        = 8,
    AVCOL_PRI_NB             , ///< Not part of ABI
};

enum AVColorTransferCharacteristic{
    AVCOL_TRC_BT709       = 1, ///< also ITU-R BT1361
    AVCOL_TRC_UNSPECIFIED = 2,
    AVCOL_TRC_GAMMA22     = 4, ///< also ITU-R BT470M / ITU-R BT1700 625 PAL & SECAM
    AVCOL_TRC_GAMMA28     = 5, ///< also ITU-R BT470BG
    AVCOL_TRC_SMPTE240M   = 7,
    AVCOL_TRC_NB             , ///< Not part of ABI
};

enum AVColorSpace{
    AVCOL_SPC_RGB         = 0,
    AVCOL_SPC_BT709       = 1, ///< also ITU-R BT1361 / IEC 61966-2-4 xvYCC709 / SMPTE RP177 Annex B
    AVCOL_SPC_UNSPECIFIED = 2,
    AVCOL_SPC_FCC         = 4,
    AVCOL_SPC_BT470BG     = 5, ///< also ITU-R BT601-6 625 / ITU-R BT1358 625 / ITU-R BT1700 625 PAL & SECAM / IEC 61966-2-4 xvYCC601
    AVCOL_SPC_SMPTE170M   = 6, ///< also ITU-R BT601-6 525 / ITU-R BT1358 525 / ITU-R BT1700 NTSC / functionally identical to above
    AVCOL_SPC_SMPTE240M   = 7,
    AVCOL_SPC_YCOCG       = 8, ///< Used by Dirac / VC-2 and H.264 FRext, see ITU-T SG16
    AVCOL_SPC_NB             , ///< Not part of ABI
};
#define AVCOL_SPC_YCGCO AVCOL_SPC_YCOCG

enum AVColorRange{
    AVCOL_RANGE_UNSPECIFIED = 0,
    AVCOL_RANGE_MPEG        = 1, ///< the normal 219*2^(n-8) "MPEG" YUV ranges
    AVCOL_RANGE_JPEG        = 2, ///< the normal     2^n-1   "JPEG" YUV ranges
    AVCOL_RANGE_NB             , ///< Not part of ABI
};

/**
 *  X   X      3 4 X      X are luma samples,
 *             1 2        1-6 are possible chroma positions
 *  X   X      5 6 X      0 is undefined/unknown position
 */
enum AVChromaLocation{
    AVCHROMA_LOC_UNSPECIFIED = 0,
    AVCHROMA_LOC_LEFT        = 1, ///< mpeg2/4, h264 default
    AVCHROMA_LOC_CENTER      = 2, ///< mpeg1, jpeg, h263
    AVCHROMA_LOC_TOPLEFT     = 3, ///< DV
    AVCHROMA_LOC_TOP         = 4,
    AVCHROMA_LOC_BOTTOMLEFT  = 5,
    AVCHROMA_LOC_BOTTOM      = 6,
    AVCHROMA_LOC_NB             , ///< Not part of ABI
};

enum AVAudioServiceType {
    AV_AUDIO_SERVICE_TYPE_MAIN              = 0,
    AV_AUDIO_SERVICE_TYPE_EFFECTS           = 1,
    AV_AUDIO_SERVICE_TYPE_VISUALLY_IMPAIRED = 2,
    AV_AUDIO_SERVICE_TYPE_HEARING_IMPAIRED  = 3,
    AV_AUDIO_SERVICE_TYPE_DIALOGUE          = 4,
    AV_AUDIO_SERVICE_TYPE_COMMENTARY        = 5,
    AV_AUDIO_SERVICE_TYPE_EMERGENCY         = 6,
    AV_AUDIO_SERVICE_TYPE_VOICE_OVER        = 7,
    AV_AUDIO_SERVICE_TYPE_KARAOKE           = 8,
    AV_AUDIO_SERVICE_TYPE_NB                   , ///< Not part of ABI
};

/**
 * @ingroup lavc_encoding
 */
typedef struct RcOverride{
    int start_frame;
    int end_frame;
    int qscale; // If this is 0 then quality_factor will be used instead.
    float quality_factor;
} RcOverride;

#define FF_MAX_B_FRAMES 16

/* encoding support
   These flags can be passed in AVCodecContext.flags before initialization.
   Note: Not everything is supported yet.
*/

/**
 * Allow decoders to produce frames with data planes that are not aligned
 * to CPU requirements (e.g. due to cropping).
 */
#define CODEC_FLAG_UNALIGNED 0x0001
#define CODEC_FLAG_QSCALE 0x0002  ///< Use fixed qscale.
#define CODEC_FLAG_4MV    0x0004  ///< 4 MV per MB allowed / advanced prediction for H.263.
#define CODEC_FLAG_QPEL   0x0010  ///< Use qpel MC.
#define CODEC_FLAG_GMC    0x0020  ///< Use GMC.
#define CODEC_FLAG_MV0    0x0040  ///< Always try a MB with MV=<0,0>.
/**
 * The parent program guarantees that the input for B-frames containing
 * streams is not written to for at least s->max_b_frames+1 frames, if
 * this is not set the input will be copied.
 */
#define CODEC_FLAG_INPUT_PRESERVED 0x0100
#define CODEC_FLAG_PASS1           0x0200   ///< Use internal 2pass ratecontrol in first pass mode.
#define CODEC_FLAG_PASS2           0x0400   ///< Use internal 2pass ratecontrol in second pass mode.
#define CODEC_FLAG_GRAY            0x2000   ///< Only decode/encode grayscale.
#define CODEC_FLAG_EMU_EDGE        0x4000   ///< Don't draw edges.
#define CODEC_FLAG_PSNR            0x8000   ///< error[?] variables will be set during encoding.
#define CODEC_FLAG_TRUNCATED       0x00010000 /** Input bitstream might be truncated at a random
                                                  location instead of only at frame boundaries. */
#define CODEC_FLAG_NORMALIZE_AQP  0x00020000 ///< Normalize adaptive quantization.
#define CODEC_FLAG_INTERLACED_DCT 0x00040000 ///< Use interlaced DCT.
#define CODEC_FLAG_LOW_DELAY      0x00080000 ///< Force low delay.
#define CODEC_FLAG_GLOBAL_HEADER  0x00400000 ///< Place global headers in extradata instead of every keyframe.
#define CODEC_FLAG_BITEXACT       0x00800000 ///< Use only bitexact stuff (except (I)DCT).
/* Fx : Flag for h263+ extra options */
#define CODEC_FLAG_AC_PRED        0x01000000 ///< H.263 advanced intra coding / MPEG-4 AC prediction
#define CODEC_FLAG_LOOP_FILTER    0x00000800 ///< loop filter
#define CODEC_FLAG_INTERLACED_ME  0x20000000 ///< interlaced motion estimation
#define CODEC_FLAG_CLOSED_GOP     0x80000000
#define CODEC_FLAG2_FAST          0x00000001 ///< Allow non spec compliant speedup tricks.
#define CODEC_FLAG2_NO_OUTPUT     0x00000004 ///< Skip bitstream encoding.
#define CODEC_FLAG2_LOCAL_HEADER  0x00000008 ///< Place global headers at every keyframe instead of in extradata.
#define CODEC_FLAG2_DROP_FRAME_TIMECODE 0x00002000 ///< timecode is in drop frame format. DEPRECATED!!!!
#define CODEC_FLAG2_IGNORE_CROP   0x00010000 ///< Discard cropping information from SPS.

#define CODEC_FLAG2_CHUNKS        0x00008000 ///< Input bitstream might be truncated at a packet boundaries instead of only at frame boundaries.
#define CODEC_FLAG2_SHOW_ALL      0x00400000 ///< Show all frames before the first keyframe

/* Unsupported options :
 *              Syntax Arithmetic coding (SAC)
 *              Reference Picture Selection
 *              Independent Segment Decoding */
/* /Fx */
/* codec capabilities */

#define CODEC_CAP_DRAW_HORIZ_BAND 0x0001 ///< Decoder can use draw_horiz_band callback.
/**
 * Codec uses get_buffer() for allocating buffers and supports custom allocators.
 * If not set, it might not use get_buffer() at all or use operations that
 * assume the buffer was allocated by avcodec_default_get_buffer.
 */
#define CODEC_CAP_DR1             0x0002
#define CODEC_CAP_TRUNCATED       0x0008
/* Codec can export data for HW decoding (XvMC). */
#define CODEC_CAP_HWACCEL         0x0010
/**
 * Encoder or decoder requires flushing with NULL input at the end in order to
 * give the complete and correct output.
 *
 * NOTE: If this flag is not set, the codec is guaranteed to never be fed with
 *       with NULL data. The user can still send NULL data to the public encode
 *       or decode function, but libavcodec will not pass it along to the codec
 *       unless this flag is set.
 *
 * Decoders:
 * The decoder has a non-zero delay and needs to be fed with avpkt->data=NULL,
 * avpkt->size=0 at the end to get the delayed data until the decoder no longer
 * returns frames.
 *
 * Encoders:
 * The encoder needs to be fed with NULL data at the end of encoding until the
 * encoder no longer returns data.
 *
 * NOTE: For encoders implementing the AVCodec.encode2() function, setting this
 *       flag also means that the encoder must set the pts and duration for
 *       each output packet. If this flag is not set, the pts and duration will
 *       be determined by libavcodec from the input frame.
 */
#define CODEC_CAP_DELAY           0x0020
/**
 * Codec can be fed a final frame with a smaller size.
 * This can be used to prevent truncation of the last audio samples.
 */
#define CODEC_CAP_SMALL_LAST_FRAME 0x0040
/**
 * Codec can export data for HW decoding (VDPAU).
 */
#define CODEC_CAP_HWACCEL_VDPAU    0x0080
/**
 * Codec can output multiple frames per AVPacket
 * Normally demuxers return one frame at a time, demuxers which do not do
 * are connected to a parser to split what they return into proper frames.
 * This flag is reserved to the very rare category of codecs which have a
 * bitstream that cannot be split into frames without timeconsuming
 * operations like full decoding. Demuxers carring such bitstreams thus
 * may return multiple frames in a packet. This has many disadvantages like
 * prohibiting stream copy in many cases thus it should only be considered
 * as a last resort.
 */
#define CODEC_CAP_SUBFRAMES        0x0100
/**
 * Codec is experimental and is thus avoided in favor of non experimental
 * encoders
 */
#define CODEC_CAP_EXPERIMENTAL     0x0200
/**
 * Codec should fill in channel configuration and samplerate instead of container
 */
#define CODEC_CAP_CHANNEL_CONF     0x0400

/**
 * Codec is able to deal with negative linesizes
 */
#define CODEC_CAP_NEG_LINESIZES    0x0800

/**
 * Codec supports frame-level multithreading.
 */
#define CODEC_CAP_FRAME_THREADS    0x1000
/**
 * Codec supports slice-based (or partition-based) multithreading.
 */
#define CODEC_CAP_SLICE_THREADS    0x2000
/**
 * Codec supports changed parameters at any point.
 */
#define CODEC_CAP_PARAM_CHANGE     0x4000
/**
 * Codec supports avctx->thread_count == 0 (auto).
 */
#define CODEC_CAP_AUTO_THREADS     0x8000
/**
 * Audio encoder supports receiving a different number of samples in each call.
 */
#define CODEC_CAP_VARIABLE_FRAME_SIZE 0x10000
/**
 * Codec is intra only.
 */
#define CODEC_CAP_INTRA_ONLY       0x40000000
/**
 * Codec is lossless.
 */
#define CODEC_CAP_LOSSLESS         0x80000000

//The following defines may change, don't expect compatibility if you use them.
#define MB_TYPE_INTRA4x4   0x0001
#define MB_TYPE_INTRA16x16 0x0002 //FIXME H.264-specific
#define MB_TYPE_INTRA_PCM  0x0004 //FIXME H.264-specific
#define MB_TYPE_16x16      0x0008
#define MB_TYPE_16x8       0x0010
#define MB_TYPE_8x16       0x0020
#define MB_TYPE_8x8        0x0040
#define MB_TYPE_INTERLACED 0x0080
#define MB_TYPE_DIRECT2    0x0100 //FIXME
#define MB_TYPE_ACPRED     0x0200
#define MB_TYPE_GMC        0x0400
#define MB_TYPE_SKIP       0x0800
#define MB_TYPE_P0L0       0x1000
#define MB_TYPE_P1L0       0x2000
#define MB_TYPE_P0L1       0x4000
#define MB_TYPE_P1L1       0x8000
#define MB_TYPE_L0         (MB_TYPE_P0L0 | MB_TYPE_P1L0)
#define MB_TYPE_L1         (MB_TYPE_P0L1 | MB_TYPE_P1L1)
#define MB_TYPE_L0L1       (MB_TYPE_L0   | MB_TYPE_L1)
#define MB_TYPE_QUANT      0x00010000
#define MB_TYPE_CBP        0x00020000
//Note bits 24-31 are reserved for codec specific use (h264 ref0, mpeg1 0mv, ...)

/**
 * Pan Scan area.
 * This specifies the area which should be displayed.
 * Note there may be multiple such areas for one frame.
 */
typedef struct AVPanScan{
    /**
     * id
     * - encoding: Set by user.
     * - decoding: Set by libavcodec.
     */
    int id;

    /**
     * width and height in 1/16 pel
     * - encoding: Set by user.
     * - decoding: Set by libavcodec.
     */
    int width;
    int height;

    /**
     * position of the top left corner in 1/16 pel for up to 3 fields/frames
     * - encoding: Set by user.
     * - decoding: Set by libavcodec.
     */
    int16_t position[3][2];
}AVPanScan;

#define FF_QSCALE_TYPE_MPEG1 0
#define FF_QSCALE_TYPE_MPEG2 1
#define FF_QSCALE_TYPE_H264  2
#define FF_QSCALE_TYPE_VP56  3

#if FF_API_GET_BUFFER
#define FF_BUFFER_TYPE_INTERNAL 1
#define FF_BUFFER_TYPE_USER     2 ///< direct rendering buffers (image is (de)allocated by user)
#define FF_BUFFER_TYPE_SHARED   4 ///< Buffer from somewhere else; don't deallocate image (data/base), all other tables are not shared.
#define FF_BUFFER_TYPE_COPY     8 ///< Just a (modified) copy of some other buffer, don't deallocate anything.

#define FF_BUFFER_HINTS_VALID    0x01 // Buffer hints value is meaningful (if 0 ignore).
#define FF_BUFFER_HINTS_READABLE 0x02 // Codec will read from buffer.
#define FF_BUFFER_HINTS_PRESERVE 0x04 // User must not alter buffer content.
#define FF_BUFFER_HINTS_REUSABLE 0x08 // Codec will reuse the buffer (update).
#endif

/**
 * The decoder will keep a reference to the frame and may reuse it later.
 */
#define AV_GET_BUFFER_FLAG_REF (1 << 0)

/**
 * @defgroup lavc_packet AVPacket
 *
 * Types and functions for working with AVPacket.
 * @{
 */
enum AVPacketSideDataType {
    AV_PKT_DATA_PALETTE,
    AV_PKT_DATA_NEW_EXTRADATA,

    /**
     * An AV_PKT_DATA_PARAM_CHANGE side data packet is laid out as follows:
     * @code
     * u32le param_flags
     * if (param_flags & AV_SIDE_DATA_PARAM_CHANGE_CHANNEL_COUNT)
     *     s32le channel_count
     * if (param_flags & AV_SIDE_DATA_PARAM_CHANGE_CHANNEL_LAYOUT)
     *     u64le channel_layout
     * if (param_flags & AV_SIDE_DATA_PARAM_CHANGE_SAMPLE_RATE)
     *     s32le sample_rate
     * if (param_flags & AV_SIDE_DATA_PARAM_CHANGE_DIMENSIONS)
     *     s32le width
     *     s32le height
     * @endcode
     */
    AV_PKT_DATA_PARAM_CHANGE,

    /**
     * An AV_PKT_DATA_H263_MB_INFO side data packet contains a number of
     * structures with info about macroblocks relevant to splitting the
     * packet into smaller packets on macroblock edges (e.g. as for RFC 2190).
     * That is, it does not necessarily contain info about all macroblocks,
     * as long as the distance between macroblocks in the info is smaller
     * than the target payload size.
     * Each MB info structure is 12 bytes, and is laid out as follows:
     * @code
     * u32le bit offset from the start of the packet
     * u8    current quantizer at the start of the macroblock
     * u8    GOB number
     * u16le macroblock address within the GOB
     * u8    horizontal MV predictor
     * u8    vertical MV predictor
     * u8    horizontal MV predictor for block number 3
     * u8    vertical MV predictor for block number 3
     * @endcode
     */
    AV_PKT_DATA_H263_MB_INFO,

    /**
     * Recommmends skipping the specified number of samples
     * @code
     * u32le number of samples to skip from start of this packet
     * u32le number of samples to skip from end of this packet
     * u8    reason for start skip
     * u8    reason for end   skip (0=padding silence, 1=convergence)
     * @endcode
     */
    AV_PKT_DATA_SKIP_SAMPLES=70,

    /**
     * An AV_PKT_DATA_JP_DUALMONO side data packet indicates that
     * the packet may contain "dual mono" audio specific to Japanese DTV
     * and if it is true, recommends only the selected channel to be used.
     * @code
     * u8    selected channels (0=mail/left, 1=sub/right, 2=both)
     * @endcode
     */
    AV_PKT_DATA_JP_DUALMONO,

    /**
     * A list of zero terminated key/value strings. There is no end marker for
     * the list, so it is required to rely on the side data size to stop.
     */
    AV_PKT_DATA_STRINGS_METADATA,

    /**
     * Subtitle event position
     * @code
     * u32le x1
     * u32le y1
     * u32le x2
     * u32le y2
     * @endcode
     */
    AV_PKT_DATA_SUBTITLE_POSITION,

    /**
     * Data found in BlockAdditional element of matroska container. There is
     * no end marker for the data, so it is required to rely on the side data
     * size to recognize the end. 8 byte id (as found in BlockAddId) followed
     * by data.
     */
    AV_PKT_DATA_MATROSKA_BLOCKADDITIONAL,
};

/**
 * This structure stores compressed data. It is typically exported by demuxers
 * and then passed as input to decoders, or received as output from encoders and
 * then passed to muxers.
 *
 * For video, it should typically contain one compressed frame. For audio it may
 * contain several compressed frames.
 *
 * AVPacket is one of the few structs in FFmpeg, whose size is a part of public
 * ABI. Thus it may be allocated on stack and no new fields can be added to it
 * without libavcodec and libavformat major bump.
 *
 * The semantics of data ownership depends on the buf or destruct (deprecated)
 * fields. If either is set, the packet data is dynamically allocated and is
 * valid indefinitely until av_free_packet() is called (which in turn calls
 * av_buffer_unref()/the destruct callback to free the data). If neither is set,
 * the packet data is typically backed by some static buffer somewhere and is
 * only valid for a limited time (e.g. until the next read call when demuxing).
 *
 * The side data is always allocated with av_malloc() and is freed in
 * av_free_packet().
 */
typedef struct AVPacket {
    /**
     * A reference to the reference-counted buffer where the packet data is
     * stored.
     * May be NULL, then the packet data is not reference-counted.
     */
    AVBufferRef *buf;
    /**
     * Presentation timestamp in AVStream->time_base units; the time at which
     * the decompressed packet will be presented to the user.
     * Can be AV_NOPTS_VALUE if it is not stored in the file.
     * pts MUST be larger or equal to dts as presentation cannot happen before
     * decompression, unless one wants to view hex dumps. Some formats misuse
     * the terms dts and pts/cts to mean something different. Such timestamps
     * must be converted to true pts/dts before they are stored in AVPacket.
     */
    int64_t pts;
    /**
     * Decompression timestamp in AVStream->time_base units; the time at which
     * the packet is decompressed.
     * Can be AV_NOPTS_VALUE if it is not stored in the file.
     */
    int64_t dts;
    uint8_t *data;
    int   size;
    int   stream_index;
    /**
     * A combination of AV_PKT_FLAG values
     */
    int   flags;
    /**
     * Additional packet data that can be provided by the container.
     * Packet can contain several types of side information.
     */
    struct {
        uint8_t *data;
        int      size;
        enum AVPacketSideDataType type;
    } *side_data;
    int side_data_elems;

    /**
     * Duration of this packet in AVStream->time_base units, 0 if unknown.
     * Equals next_pts - this_pts in presentation order.
     */
    int   duration;
#if FF_API_DESTRUCT_PACKET
    attribute_deprecated
    void  (*destruct)(struct AVPacket *);
    attribute_deprecated
    void  *priv;
#endif
    int64_t pos;                            ///< byte position in stream, -1 if unknown

    /**
     * Time difference in AVStream->time_base units from the pts of this
     * packet to the point at which the output from the decoder has converged
     * independent from the availability of previous frames. That is, the
     * frames are virtually identical no matter if decoding started from
     * the very first frame or from this keyframe.
     * Is AV_NOPTS_VALUE if unknown.
     * This field is not the display duration of the current packet.
     * This field has no meaning if the packet does not have AV_PKT_FLAG_KEY
     * set.
     *
     * The purpose of this field is to allow seeking in streams that have no
     * keyframes in the conventional sense. It corresponds to the
     * recovery point SEI in H.264 and match_time_delta in NUT. It is also
     * essential for some types of subtitle streams to ensure that all
     * subtitles are correctly displayed after seeking.
     */
    int64_t convergence_duration;
} AVPacket;
#define AV_PKT_FLAG_KEY     0x0001 ///< The packet contains a keyframe
#define AV_PKT_FLAG_CORRUPT 0x0002 ///< The packet content is corrupted

enum AVSideDataParamChangeFlags {
    AV_SIDE_DATA_PARAM_CHANGE_CHANNEL_COUNT  = 0x0001,
    AV_SIDE_DATA_PARAM_CHANGE_CHANNEL_LAYOUT = 0x0002,
    AV_SIDE_DATA_PARAM_CHANGE_SAMPLE_RATE    = 0x0004,
    AV_SIDE_DATA_PARAM_CHANGE_DIMENSIONS     = 0x0008,
};
/**
 * @}
 */

struct AVCodecInternal;

enum AVFieldOrder {
    AV_FIELD_UNKNOWN,
    AV_FIELD_PROGRESSIVE,
    AV_FIELD_TT,          //< Top coded_first, top displayed first
    AV_FIELD_BB,          //< Bottom coded first, bottom displayed first
    AV_FIELD_TB,          //< Top coded first, bottom displayed first
    AV_FIELD_BT,          //< Bottom coded first, top displayed first
};

/**
 * main external API structure.
 * New fields can be added to the end with minor version bumps.
 * Removal, reordering and changes to existing fields require a major
 * version bump.
 * Please use AVOptions (av_opt* / av_set/get*()) to access these fields from user
 * applications.
 * sizeof(AVCodecContext) must not be used outside libav*.
 */
typedef struct AVCodecContext {
    /**
     * information on struct for av_log
     * - set by avcodec_alloc_context3
     */
    const AVClass *av_class;
    int log_level_offset;

    enum AVMediaType codec_type; /* see AVMEDIA_TYPE_xxx */
    const struct AVCodec  *codec;
    char             codec_name[32];
    enum AVCodecID     codec_id; /* see AV_CODEC_ID_xxx */

    /**
     * fourcc (LSB first, so "ABCD" -> ('D'<<24) + ('C'<<16) + ('B'<<8) + 'A').
     * This is used to work around some encoder bugs.
     * A demuxer should set this to what is stored in the field used to identify the codec.
     * If there are multiple such fields in a container then the demuxer should choose the one
     * which maximizes the information about the used codec.
     * If the codec tag field in a container is larger than 32 bits then the demuxer should
     * remap the longer ID to 32 bits with a table or other structure. Alternatively a new
     * extra_codec_tag + size could be added but for this a clear advantage must be demonstrated
     * first.
     * - encoding: Set by user, if not then the default based on codec_id will be used.
     * - decoding: Set by user, will be converted to uppercase by libavcodec during init.
     */
    unsigned int codec_tag;

    /**
     * fourcc from the AVI stream header (LSB first, so "ABCD" -> ('D'<<24) + ('C'<<16) + ('B'<<8) + 'A').
     * This is used to work around some encoder bugs.
     * - encoding: unused
     * - decoding: Set by user, will be converted to uppercase by libavcodec during init.
     */
    unsigned int stream_codec_tag;

    void *priv_data;

    /**
     * Private context used for internal data.
     *
     * Unlike priv_data, this is not codec-specific. It is used in general
     * libavcodec functions.
     */
    struct AVCodecInternal *internal;

    /**
     * Private data of the user, can be used to carry app specific stuff.
     * - encoding: Set by user.
     * - decoding: Set by user.
     */
    void *opaque;

    /**
     * the average bitrate
     * - encoding: Set by user; unused for constant quantizer encoding.
     * - decoding: Set by libavcodec. 0 or some bitrate if this info is available in the stream.
     */
    int bit_rate;

    /**
     * number of bits the bitstream is allowed to diverge from the reference.
     *           the reference can be CBR (for CBR pass1) or VBR (for pass2)
     * - encoding: Set by user; unused for constant quantizer encoding.
     * - decoding: unused
     */
    int bit_rate_tolerance;

    /**
     * Global quality for codecs which cannot change it per frame.
     * This should be proportional to MPEG-1/2/4 qscale.
     * - encoding: Set by user.
     * - decoding: unused
     */
    int global_quality;

    /**
     * - encoding: Set by user.
     * - decoding: unused
     */
    int compression_level;
#define FF_COMPRESSION_DEFAULT -1

    /**
     * CODEC_FLAG_*.
     * - encoding: Set by user.
     * - decoding: Set by user.
     */
    int flags;

    /**
     * CODEC_FLAG2_*
     * - encoding: Set by user.
     * - decoding: Set by user.
     */
    int flags2;

    /**
     * some codecs need / can use extradata like Huffman tables.
     * mjpeg: Huffman tables
     * rv10: additional flags
     * mpeg4: global headers (they can be in the bitstream or here)
     * The allocated memory should be FF_INPUT_BUFFER_PADDING_SIZE bytes larger
     * than extradata_size to avoid prolems if it is read with the bitstream reader.
     * The bytewise contents of extradata must not depend on the architecture or CPU endianness.
     * - encoding: Set/allocated/freed by libavcodec.
     * - decoding: Set/allocated/freed by user.
     */
    uint8_t *extradata;
    int extradata_size;

    /**
     * This is the fundamental unit of time (in seconds) in terms
     * of which frame timestamps are represented. For fixed-fps content,
     * timebase should be 1/framerate and timestamp increments should be
     * identically 1.
     * - encoding: MUST be set by user.
     * - decoding: Set by libavcodec.
     */
    AVRational time_base;

    /**
     * For some codecs, the time base is closer to the field rate than the frame rate.
     * Most notably, H.264 and MPEG-2 specify time_base as half of frame duration
     * if no telecine is used ...
     *
     * Set to time_base ticks per frame. Default 1, e.g., H.264/MPEG-2 set it to 2.
     */
    int ticks_per_frame;

    /**
     * Codec delay.
     *
     * Encoding: Number of frames delay there will be from the encoder input to
     *           the decoder output. (we assume the decoder matches the spec)
     * Decoding: Number of frames delay in addition to what a standard decoder
     *           as specified in the spec would produce.
     *
     * Video:
     *   Number of frames the decoded output will be delayed relative to the
     *   encoded input.
     *
     * Audio:
     *   For encoding, this is the number of "priming" samples added to the
     *   beginning of the stream. The decoded output will be delayed by this
     *   many samples relative to the input to the encoder. Note that this
     *   field is purely informational and does not directly affect the pts
     *   output by the encoder, which should always be based on the actual
     *   presentation time, including any delay.
     *   For decoding, this is the number of samples the decoder needs to
     *   output before the decoder's output is valid. When seeking, you should
     *   start decoding this many samples prior to your desired seek point.
     *
     * - encoding: Set by libavcodec.
     * - decoding: Set by libavcodec.
     */
    int delay;


    /* video only */
    /**
     * picture width / height.
     * - encoding: MUST be set by user.
     * - decoding: May be set by the user before opening the decoder if known e.g.
     *             from the container. Some decoders will require the dimensions
     *             to be set by the caller. During decoding, the decoder may
     *             overwrite those values as required.
     */
    int width, height;

    /**
     * Bitstream width / height, may be different from width/height e.g. when
     * the decoded frame is cropped before being output or lowres is enabled.
     * - encoding: unused
     * - decoding: May be set by the user before opening the decoder if known
     *             e.g. from the container. During decoding, the decoder may
     *             overwrite those values as required.
     */
    int coded_width, coded_height;

#define FF_ASPECT_EXTENDED 15

    /**
     * the number of pictures in a group of pictures, or 0 for intra_only
     * - encoding: Set by user.
     * - decoding: unused
     */
    int gop_size;

    /**
     * Pixel format, see AV_PIX_FMT_xxx.
     * May be set by the demuxer if known from headers.
     * May be overridden by the decoder if it knows better.
     * - encoding: Set by user.
     * - decoding: Set by user if known, overridden by libavcodec if known
     */
    enum AVPixelFormat pix_fmt;

    /**
     * Motion estimation algorithm used for video coding.
     * 1 (zero), 2 (full), 3 (log), 4 (phods), 5 (epzs), 6 (x1), 7 (hex),
     * 8 (umh), 9 (iter), 10 (tesa) [7, 8, 10 are x264 specific, 9 is snow specific]
     * - encoding: MUST be set by user.
     * - decoding: unused
     */
    int me_method;

    /**
     * If non NULL, 'draw_horiz_band' is called by the libavcodec
     * decoder to draw a horizontal band. It improves cache usage. Not
     * all codecs can do that. You must check the codec capabilities
     * beforehand.
     * When multithreading is used, it may be called from multiple threads
     * at the same time; threads might draw different parts of the same AVFrame,
     * or multiple AVFrames, and there is no guarantee that slices will be drawn
     * in order.
     * The function is also used by hardware acceleration APIs.
     * It is called at least once during frame decoding to pass
     * the data needed for hardware render.
     * In that mode instead of pixel data, AVFrame points to
     * a structure specific to the acceleration API. The application
     * reads the structure and can change some fields to indicate progress
     * or mark state.
     * - encoding: unused
     * - decoding: Set by user.
     * @param height the height of the slice
     * @param y the y position of the slice
     * @param type 1->top field, 2->bottom field, 3->frame
     * @param offset offset into the AVFrame.data from which the slice should be read
     */
    void (*draw_horiz_band)(struct AVCodecContext *s,
                            const AVFrame *src, int offset[AV_NUM_DATA_POINTERS],
                            int y, int type, int height);

    /**
     * callback to negotiate the pixelFormat
     * @param fmt is the list of formats which are supported by the codec,
     * it is terminated by -1 as 0 is a valid format, the formats are ordered by quality.
     * The first is always the native one.
     * @return the chosen format
     * - encoding: unused
     * - decoding: Set by user, if not set the native format will be chosen.
     */
    enum AVPixelFormat (*get_format)(struct AVCodecContext *s, const enum AVPixelFormat * fmt);

    /**
     * maximum number of B-frames between non-B-frames
     * Note: The output will be delayed by max_b_frames+1 relative to the input.
     * - encoding: Set by user.
     * - decoding: unused
     */
    int max_b_frames;

    /**
     * qscale factor between IP and B-frames
     * If > 0 then the last P-frame quantizer will be used (q= lastp_q*factor+offset).
     * If < 0 then normal ratecontrol will be done (q= -normal_q*factor+offset).
     * - encoding: Set by user.
     * - decoding: unused
     */
    float b_quant_factor;

    /** obsolete FIXME remove */
    int rc_strategy;
#define FF_RC_STRATEGY_XVID 1

    int b_frame_strategy;

    /**
     * qscale offset between IP and B-frames
     * - encoding: Set by user.
     * - decoding: unused
     */
    float b_quant_offset;

    /**
     * Size of the frame reordering buffer in the decoder.
     * For MPEG-2 it is 1 IPB or 0 low delay IP.
     * - encoding: Set by libavcodec.
     * - decoding: Set by libavcodec.
     */
    int has_b_frames;

    /**
     * 0-> h263 quant 1-> mpeg quant
     * - encoding: Set by user.
     * - decoding: unused
     */
    int mpeg_quant;

    /**
     * qscale factor between P and I-frames
     * If > 0 then the last p frame quantizer will be used (q= lastp_q*factor+offset).
     * If < 0 then normal ratecontrol will be done (q= -normal_q*factor+offset).
     * - encoding: Set by user.
     * - decoding: unused
     */
    float i_quant_factor;

    /**
     * qscale offset between P and I-frames
     * - encoding: Set by user.
     * - decoding: unused
     */
    float i_quant_offset;

    /**
     * luminance masking (0-> disabled)
     * - encoding: Set by user.
     * - decoding: unused
     */
    float lumi_masking;

    /**
     * temporary complexity masking (0-> disabled)
     * - encoding: Set by user.
     * - decoding: unused
     */
    float temporal_cplx_masking;

    /**
     * spatial complexity masking (0-> disabled)
     * - encoding: Set by user.
     * - decoding: unused
     */
    float spatial_cplx_masking;

    /**
     * p block masking (0-> disabled)
     * - encoding: Set by user.
     * - decoding: unused
     */
    float p_masking;

    /**
     * darkness masking (0-> disabled)
     * - encoding: Set by user.
     * - decoding: unused
     */
    float dark_masking;

    /**
     * slice count
     * - encoding: Set by libavcodec.
     * - decoding: Set by user (or 0).
     */
    int slice_count;
    /**
     * prediction method (needed for huffyuv)
     * - encoding: Set by user.
     * - decoding: unused
     */
     int prediction_method;
#define FF_PRED_LEFT   0
#define FF_PRED_PLANE  1
#define FF_PRED_MEDIAN 2

    /**
     * slice offsets in the frame in bytes
     * - encoding: Set/allocated by libavcodec.
     * - decoding: Set/allocated by user (or NULL).
     */
    int *slice_offset;

    /**
     * sample aspect ratio (0 if unknown)
     * That is the width of a pixel divided by the height of the pixel.
     * Numerator and denominator must be relatively prime and smaller than 256 for some video standards.
     * - encoding: Set by user.
     * - decoding: Set by libavcodec.
     */
    AVRational sample_aspect_ratio;

    /**
     * motion estimation comparison function
     * - encoding: Set by user.
     * - decoding: unused
     */
    int me_cmp;
    /**
     * subpixel motion estimation comparison function
     * - encoding: Set by user.
     * - decoding: unused
     */
    int me_sub_cmp;
    /**
     * macroblock comparison function (not supported yet)
     * - encoding: Set by user.
     * - decoding: unused
     */
    int mb_cmp;
    /**
     * interlaced DCT comparison function
     * - encoding: Set by user.
     * - decoding: unused
     */
    int ildct_cmp;
#define FF_CMP_SAD    0
#define FF_CMP_SSE    1
#define FF_CMP_SATD   2
#define FF_CMP_DCT    3
#define FF_CMP_PSNR   4
#define FF_CMP_BIT    5
#define FF_CMP_RD     6
#define FF_CMP_ZERO   7
#define FF_CMP_VSAD   8
#define FF_CMP_VSSE   9
#define FF_CMP_NSSE   10
#define FF_CMP_W53    11
#define FF_CMP_W97    12
#define FF_CMP_DCTMAX 13
#define FF_CMP_DCT264 14
#define FF_CMP_CHROMA 256

    /**
     * ME diamond size & shape
     * - encoding: Set by user.
     * - decoding: unused
     */
    int dia_size;

    /**
     * amount of previous MV predictors (2a+1 x 2a+1 square)
     * - encoding: Set by user.
     * - decoding: unused
     */
    int last_predictor_count;

    /**
     * prepass for motion estimation
     * - encoding: Set by user.
     * - decoding: unused
     */
    int pre_me;

    /**
     * motion estimation prepass comparison function
     * - encoding: Set by user.
     * - decoding: unused
     */
    int me_pre_cmp;

    /**
     * ME prepass diamond size & shape
     * - encoding: Set by user.
     * - decoding: unused
     */
    int pre_dia_size;

    /**
     * subpel ME quality
     * - encoding: Set by user.
     * - decoding: unused
     */
    int me_subpel_quality;

    /**
     * DTG active format information (additional aspect ratio
     * information only used in DVB MPEG-2 transport streams)
     * 0 if not set.
     *
     * - encoding: unused
     * - decoding: Set by decoder.
     */
    int dtg_active_format;
#define FF_DTG_AFD_SAME         8
#define FF_DTG_AFD_4_3          9
#define FF_DTG_AFD_16_9         10
#define FF_DTG_AFD_14_9         11
#define FF_DTG_AFD_4_3_SP_14_9  13
#define FF_DTG_AFD_16_9_SP_14_9 14
#define FF_DTG_AFD_SP_4_3       15

    /**
     * maximum motion estimation search range in subpel units
     * If 0 then no limit.
     *
     * - encoding: Set by user.
     * - decoding: unused
     */
    int me_range;

    /**
     * intra quantizer bias
     * - encoding: Set by user.
     * - decoding: unused
     */
    int intra_quant_bias;
#define FF_DEFAULT_QUANT_BIAS 999999

    /**
     * inter quantizer bias
     * - encoding: Set by user.
     * - decoding: unused
     */
    int inter_quant_bias;

    /**
     * slice flags
     * - encoding: unused
     * - decoding: Set by user.
     */
    int slice_flags;
#define SLICE_FLAG_CODED_ORDER    0x0001 ///< draw_horiz_band() is called in coded order instead of display
#define SLICE_FLAG_ALLOW_FIELD    0x0002 ///< allow draw_horiz_band() with field slices (MPEG2 field pics)
#define SLICE_FLAG_ALLOW_PLANE    0x0004 ///< allow draw_horiz_band() with 1 component at a time (SVQ1)

    /**
     * XVideo Motion Acceleration
     * - encoding: forbidden
     * - decoding: set by decoder
     */
    int xvmc_acceleration;

    /**
     * macroblock decision mode
     * - encoding: Set by user.
     * - decoding: unused
     */
    int mb_decision;
#define FF_MB_DECISION_SIMPLE 0        ///< uses mb_cmp
#define FF_MB_DECISION_BITS   1        ///< chooses the one which needs the fewest bits
#define FF_MB_DECISION_RD     2        ///< rate distortion

    /**
     * custom intra quantization matrix
     * - encoding: Set by user, can be NULL.
     * - decoding: Set by libavcodec.
     */
    uint16_t *intra_matrix;

    /**
     * custom inter quantization matrix
     * - encoding: Set by user, can be NULL.
     * - decoding: Set by libavcodec.
     */
    uint16_t *inter_matrix;

    /**
     * scene change detection threshold
     * 0 is default, larger means fewer detected scene changes.
     * - encoding: Set by user.
     * - decoding: unused
     */
    int scenechange_threshold;

    /**
     * noise reduction strength
     * - encoding: Set by user.
     * - decoding: unused
     */
    int noise_reduction;

    /**
     * Motion estimation threshold below which no motion estimation is
     * performed, but instead the user specified motion vectors are used.
     *
     * - encoding: Set by user.
     * - decoding: unused
     */
    int me_threshold;

    /**
     * Macroblock threshold below which the user specified macroblock types will be used.
     * - encoding: Set by user.
     * - decoding: unused
     */
    int mb_threshold;

    /**
     * precision of the intra DC coefficient - 8
     * - encoding: Set by user.
     * - decoding: unused
     */
    int intra_dc_precision;

    /**
     * Number of macroblock rows at the top which are skipped.
     * - encoding: unused
     * - decoding: Set by user.
     */
    int skip_top;

    /**
     * Number of macroblock rows at the bottom which are skipped.
     * - encoding: unused
     * - decoding: Set by user.
     */
    int skip_bottom;

    /**
     * Border processing masking, raises the quantizer for mbs on the borders
     * of the picture.
     * - encoding: Set by user.
     * - decoding: unused
     */
    float border_masking;

    /**
     * minimum MB lagrange multipler
     * - encoding: Set by user.
     * - decoding: unused
     */
    int mb_lmin;

    /**
     * maximum MB lagrange multipler
     * - encoding: Set by user.
     * - decoding: unused
     */
    int mb_lmax;

    /**
     *
     * - encoding: Set by user.
     * - decoding: unused
     */
    int me_penalty_compensation;

    /**
     *
     * - encoding: Set by user.
     * - decoding: unused
     */
    int bidir_refine;

    /**
     *
     * - encoding: Set by user.
     * - decoding: unused
     */
    int brd_scale;

    /**
     * minimum GOP size
     * - encoding: Set by user.
     * - decoding: unused
     */
    int keyint_min;

    /**
     * number of reference frames
     * - encoding: Set by user.
     * - decoding: Set by lavc.
     */
    int refs;

    /**
     * chroma qp offset from luma
     * - encoding: Set by user.
     * - decoding: unused
     */
    int chromaoffset;

    /**
     * Multiplied by qscale for each frame and added to scene_change_score.
     * - encoding: Set by user.
     * - decoding: unused
     */
    int scenechange_factor;

    /**
     *
     * Note: Value depends upon the compare function used for fullpel ME.
     * - encoding: Set by user.
     * - decoding: unused
     */
    int mv0_threshold;

    /**
     * Adjust sensitivity of b_frame_strategy 1.
     * - encoding: Set by user.
     * - decoding: unused
     */
    int b_sensitivity;

    /**
     * Chromaticity coordinates of the source primaries.
     * - encoding: Set by user
     * - decoding: Set by libavcodec
     */
    enum AVColorPrimaries color_primaries;

    /**
     * Color Transfer Characteristic.
     * - encoding: Set by user
     * - decoding: Set by libavcodec
     */
    enum AVColorTransferCharacteristic color_trc;

    /**
     * YUV colorspace type.
     * - encoding: Set by user
     * - decoding: Set by libavcodec
     */
    enum AVColorSpace colorspace;

    /**
     * MPEG vs JPEG YUV range.
     * - encoding: Set by user
     * - decoding: Set by libavcodec
     */
    enum AVColorRange color_range;

    /**
     * This defines the location of chroma samples.
     * - encoding: Set by user
     * - decoding: Set by libavcodec
     */
    enum AVChromaLocation chroma_sample_location;

    /**
     * Number of slices.
     * Indicates number of picture subdivisions. Used for parallelized
     * decoding.
     * - encoding: Set by user
     * - decoding: unused
     */
    int slices;

    /** Field order
     * - encoding: set by libavcodec
     * - decoding: Set by user.
     */
    enum AVFieldOrder field_order;

    /* audio only */
    int sample_rate; ///< samples per second
    int channels;    ///< number of audio channels

    /**
     * audio sample format
     * - encoding: Set by user.
     * - decoding: Set by libavcodec.
     */
    enum AVSampleFormat sample_fmt;  ///< sample format

    /* The following data should not be initialized. */
    /**
     * Number of samples per channel in an audio frame.
     *
     * - encoding: set by libavcodec in avcodec_open2(). Each submitted frame
     *   except the last must contain exactly frame_size samples per channel.
     *   May be 0 when the codec has CODEC_CAP_VARIABLE_FRAME_SIZE set, then the
     *   frame size is not restricted.
     * - decoding: may be set by some decoders to indicate constant frame size
     */
    int frame_size;

    /**
     * Frame counter, set by libavcodec.
     *
     * - decoding: total number of frames returned from the decoder so far.
     * - encoding: total number of frames passed to the encoder so far.
     *
     *   @note the counter is not incremented if encoding/decoding resulted in
     *   an error.
     */
    int frame_number;

    /**
     * number of bytes per packet if constant and known or 0
     * Used by some WAV based audio codecs.
     */
    int block_align;

    /**
     * Audio cutoff bandwidth (0 means "automatic")
     * - encoding: Set by user.
     * - decoding: unused
     */
    int cutoff;

#if FF_API_REQUEST_CHANNELS
    /**
     * Decoder should decode to this many channels if it can (0 for default)
     * - encoding: unused
     * - decoding: Set by user.
     * @deprecated Deprecated in favor of request_channel_layout.
     */
    int request_channels;
#endif

    /**
     * Audio channel layout.
     * - encoding: set by user.
     * - decoding: set by user, may be overwritten by libavcodec.
     */
    uint64_t channel_layout;

    /**
     * Request decoder to use this channel layout if it can (0 for default)
     * - encoding: unused
     * - decoding: Set by user.
     */
    uint64_t request_channel_layout;

    /**
     * Type of service that the audio stream conveys.
     * - encoding: Set by user.
     * - decoding: Set by libavcodec.
     */
    enum AVAudioServiceType audio_service_type;

    /**
     * desired sample format
     * - encoding: Not used.
     * - decoding: Set by user.
     * Decoder will decode to this format if it can.
     */
    enum AVSampleFormat request_sample_fmt;

#if FF_API_GET_BUFFER
    /**
     * Called at the beginning of each frame to get a buffer for it.
     *
     * The function will set AVFrame.data[], AVFrame.linesize[].
     * AVFrame.extended_data[] must also be set, but it should be the same as
     * AVFrame.data[] except for planar audio with more channels than can fit
     * in AVFrame.data[]. In that case, AVFrame.data[] shall still contain as
     * many data pointers as it can hold.
     *
     * if CODEC_CAP_DR1 is not set then get_buffer() must call
     * avcodec_default_get_buffer() instead of providing buffers allocated by
     * some other means.
     *
     * AVFrame.data[] should be 32- or 16-byte-aligned unless the CPU doesn't
     * need it. avcodec_default_get_buffer() aligns the output buffer properly,
     * but if get_buffer() is overridden then alignment considerations should
     * be taken into account.
     *
     * @see avcodec_default_get_buffer()
     *
     * Video:
     *
     * If pic.reference is set then the frame will be read later by libavcodec.
     * avcodec_align_dimensions2() should be used to find the required width and
     * height, as they normally need to be rounded up to the next multiple of 16.
     *
     * If frame multithreading is used and thread_safe_callbacks is set,
     * it may be called from a different thread, but not from more than one at
     * once. Does not need to be reentrant.
     *
     * @see release_buffer(), reget_buffer()
     * @see avcodec_align_dimensions2()
     *
     * Audio:
     *
     * Decoders request a buffer of a particular size by setting
     * AVFrame.nb_samples prior to calling get_buffer(). The decoder may,
     * however, utilize only part of the buffer by setting AVFrame.nb_samples
     * to a smaller value in the output frame.
     *
     * Decoders cannot use the buffer after returning from
     * avcodec_decode_audio4(), so they will not call release_buffer(), as it
     * is assumed to be released immediately upon return. In some rare cases,
     * a decoder may need to call get_buffer() more than once in a single
     * call to avcodec_decode_audio4(). In that case, when get_buffer() is
     * called again after it has already been called once, the previously
     * acquired buffer is assumed to be released at that time and may not be
     * reused by the decoder.
     *
     * As a convenience, av_samples_get_buffer_size() and
     * av_samples_fill_arrays() in libavutil may be used by custom get_buffer()
     * functions to find the required data size and to fill data pointers and
     * linesize. In AVFrame.linesize, only linesize[0] may be set for audio
     * since all planes must be the same size.
     *
     * @see av_samples_get_buffer_size(), av_samples_fill_arrays()
     *
     * - encoding: unused
     * - decoding: Set by libavcodec, user can override.
     *
     * @deprecated use get_buffer2()
     */
    attribute_deprecated
    int (*get_buffer)(struct AVCodecContext *c, AVFrame *pic);

    /**
     * Called to release buffers which were allocated with get_buffer.
     * A released buffer can be reused in get_buffer().
     * pic.data[*] must be set to NULL.
     * May be called from a different thread if frame multithreading is used,
     * but not by more than one thread at once, so does not need to be reentrant.
     * - encoding: unused
     * - decoding: Set by libavcodec, user can override.
     *
     * @deprecated custom freeing callbacks should be set from get_buffer2()
     */
    attribute_deprecated
    void (*release_buffer)(struct AVCodecContext *c, AVFrame *pic);

    /**
     * Called at the beginning of a frame to get cr buffer for it.
     * Buffer type (size, hints) must be the same. libavcodec won't check it.
     * libavcodec will pass previous buffer in pic, function should return
     * same buffer or new buffer with old frame "painted" into it.
     * If pic.data[0] == NULL must behave like get_buffer().
     * if CODEC_CAP_DR1 is not set then reget_buffer() must call
     * avcodec_default_reget_buffer() instead of providing buffers allocated by
     * some other means.
     * - encoding: unused
     * - decoding: Set by libavcodec, user can override.
     */
    attribute_deprecated
    int (*reget_buffer)(struct AVCodecContext *c, AVFrame *pic);
#endif

    /**
     * This callback is called at the beginning of each frame to get data
     * buffer(s) for it. There may be one contiguous buffer for all the data or
     * there may be a buffer per each data plane or anything in between. What
     * this means is, you may set however many entries in buf[] you feel necessary.
     * Each buffer must be reference-counted using the AVBuffer API (see description
     * of buf[] below).
     *
     * The following fields will be set in the frame before this callback is
     * called:
     * - format
     * - width, height (video only)
     * - sample_rate, channel_layout, nb_samples (audio only)
     * Their values may differ from the corresponding values in
     * AVCodecContext. This callback must use the frame values, not the codec
     * context values, to calculate the required buffer size.
     *
     * This callback must fill the following fields in the frame:
     * - data[]
     * - linesize[]
     * - extended_data:
     *   * if the data is planar audio with more than 8 channels, then this
     *     callback must allocate and fill extended_data to contain all pointers
     *     to all data planes. data[] must hold as many pointers as it can.
     *     extended_data must be allocated with av_malloc() and will be freed in
     *     av_frame_unref().
     *   * otherwise exended_data must point to data
     * - buf[] must contain one or more pointers to AVBufferRef structures. Each of
     *   the frame's data and extended_data pointers must be contained in these. That
     *   is, one AVBufferRef for each allocated chunk of memory, not necessarily one
     *   AVBufferRef per data[] entry. See: av_buffer_create(), av_buffer_alloc(),
     *   and av_buffer_ref().
     * - extended_buf and nb_extended_buf must be allocated with av_malloc() by
     *   this callback and filled with the extra buffers if there are more
     *   buffers than buf[] can hold. extended_buf will be freed in
     *   av_frame_unref().
     *
     * If CODEC_CAP_DR1 is not set then get_buffer2() must call
     * avcodec_default_get_buffer2() instead of providing buffers allocated by
     * some other means.
     *
     * Each data plane must be aligned to the maximum required by the target
     * CPU.
     *
     * @see avcodec_default_get_buffer2()
     *
     * Video:
     *
     * If AV_GET_BUFFER_FLAG_REF is set in flags then the frame may be reused
     * (read and/or written to if it is writable) later by libavcodec.
     *
     * If CODEC_FLAG_EMU_EDGE is not set in s->flags, the buffer must contain an
     * edge of the size returned by avcodec_get_edge_width() on all sides.
     *
     * avcodec_align_dimensions2() should be used to find the required width and
     * height, as they normally need to be rounded up to the next multiple of 16.
     *
     * If frame multithreading is used and thread_safe_callbacks is set,
     * this callback may be called from a different thread, but not from more
     * than one at once. Does not need to be reentrant.
     *
     * @see avcodec_align_dimensions2()
     *
     * Audio:
     *
     * Decoders request a buffer of a particular size by setting
     * AVFrame.nb_samples prior to calling get_buffer2(). The decoder may,
     * however, utilize only part of the buffer by setting AVFrame.nb_samples
     * to a smaller value in the output frame.
     *
     * As a convenience, av_samples_get_buffer_size() and
     * av_samples_fill_arrays() in libavutil may be used by custom get_buffer2()
     * functions to find the required data size and to fill data pointers and
     * linesize. In AVFrame.linesize, only linesize[0] may be set for audio
     * since all planes must be the same size.
     *
     * @see av_samples_get_buffer_size(), av_samples_fill_arrays()
     *
     * - encoding: unused
     * - decoding: Set by libavcodec, user can override.
     */
    int (*get_buffer2)(struct AVCodecContext *s, AVFrame *frame, int flags);

    /**
     * If non-zero, the decoded audio and video frames returned from
     * avcodec_decode_video2() and avcodec_decode_audio4() are reference-counted
     * and are valid indefinitely. The caller must free them with
     * av_frame_unref() when they are not needed anymore.
     * Otherwise, the decoded frames must not be freed by the caller and are
     * only valid until the next decode call.
     *
     * - encoding: unused
     * - decoding: set by the caller before avcodec_open2().
     */
    int refcounted_frames;

    /* - encoding parameters */
    float qcompress;  ///< amount of qscale change between easy & hard scenes (0.0-1.0)
    float qblur;      ///< amount of qscale smoothing over time (0.0-1.0)

    /**
     * minimum quantizer
     * - encoding: Set by user.
     * - decoding: unused
     */
    int qmin;

    /**
     * maximum quantizer
     * - encoding: Set by user.
     * - decoding: unused
     */
    int qmax;

    /**
     * maximum quantizer difference between frames
     * - encoding: Set by user.
     * - decoding: unused
     */
    int max_qdiff;

    /**
     * ratecontrol qmin qmax limiting method
     * 0-> clipping, 1-> use a nice continuous function to limit qscale wthin qmin/qmax.
     * - encoding: Set by user.
     * - decoding: unused
     */
    float rc_qsquish;

    float rc_qmod_amp;
    int rc_qmod_freq;

    /**
     * decoder bitstream buffer size
     * - encoding: Set by user.
     * - decoding: unused
     */
    int rc_buffer_size;

    /**
     * ratecontrol override, see RcOverride
     * - encoding: Allocated/set/freed by user.
     * - decoding: unused
     */
    int rc_override_count;
    RcOverride *rc_override;

    /**
     * rate control equation
     * - encoding: Set by user
     * - decoding: unused
     */
    const char *rc_eq;

    /**
     * maximum bitrate
     * - encoding: Set by user.
     * - decoding: unused
     */
    int rc_max_rate;

    /**
     * minimum bitrate
     * - encoding: Set by user.
     * - decoding: unused
     */
    int rc_min_rate;

    float rc_buffer_aggressivity;

    /**
     * initial complexity for pass1 ratecontrol
     * - encoding: Set by user.
     * - decoding: unused
     */
    float rc_initial_cplx;

    /**
     * Ratecontrol attempt to use, at maximum, <value> of what can be used without an underflow.
     * - encoding: Set by user.
     * - decoding: unused.
     */
    float rc_max_available_vbv_use;

    /**
     * Ratecontrol attempt to use, at least, <value> times the amount needed to prevent a vbv overflow.
     * - encoding: Set by user.
     * - decoding: unused.
     */
    float rc_min_vbv_overflow_use;

    /**
     * Number of bits which should be loaded into the rc buffer before decoding starts.
     * - encoding: Set by user.
     * - decoding: unused
     */
    int rc_initial_buffer_occupancy;

#define FF_CODER_TYPE_VLC       0
#define FF_CODER_TYPE_AC        1
#define FF_CODER_TYPE_RAW       2
#define FF_CODER_TYPE_RLE       3
#define FF_CODER_TYPE_DEFLATE   4
    /**
     * coder type
     * - encoding: Set by user.
     * - decoding: unused
     */
    int coder_type;

    /**
     * context model
     * - encoding: Set by user.
     * - decoding: unused
     */
    int context_model;

    /**
     * minimum Lagrange multipler
     * - encoding: Set by user.
     * - decoding: unused
     */
    int lmin;

    /**
     * maximum Lagrange multipler
     * - encoding: Set by user.
     * - decoding: unused
     */
    int lmax;

    /**
     * frame skip threshold
     * - encoding: Set by user.
     * - decoding: unused
     */
    int frame_skip_threshold;

    /**
     * frame skip factor
     * - encoding: Set by user.
     * - decoding: unused
     */
    int frame_skip_factor;

    /**
     * frame skip exponent
     * - encoding: Set by user.
     * - decoding: unused
     */
    int frame_skip_exp;

    /**
     * frame skip comparison function
     * - encoding: Set by user.
     * - decoding: unused
     */
    int frame_skip_cmp;

    /**
     * trellis RD quantization
     * - encoding: Set by user.
     * - decoding: unused
     */
    int trellis;

    /**
     * - encoding: Set by user.
     * - decoding: unused
     */
    int min_prediction_order;

    /**
     * - encoding: Set by user.
     * - decoding: unused
     */
    int max_prediction_order;

    /**
     * GOP timecode frame start number
     * - encoding: Set by user, in non drop frame format
     * - decoding: Set by libavcodec (timecode in the 25 bits format, -1 if unset)
     */
    int64_t timecode_frame_start;

    /* The RTP callback: This function is called    */
    /* every time the encoder has a packet to send. */
    /* It depends on the encoder if the data starts */
    /* with a Start Code (it should). H.263 does.   */
    /* mb_nb contains the number of macroblocks     */
    /* encoded in the RTP payload.                  */
    void (*rtp_callback)(struct AVCodecContext *avctx, void *data, int size, int mb_nb);

    int rtp_payload_size;   /* The size of the RTP payload: the coder will  */
                            /* do its best to deliver a chunk with size     */
                            /* below rtp_payload_size, the chunk will start */
                            /* with a start code on some codecs like H.263. */
                            /* This doesn't take account of any particular  */
                            /* headers inside the transmitted RTP payload.  */

    /* statistics, used for 2-pass encoding */
    int mv_bits;
    int header_bits;
    int i_tex_bits;
    int p_tex_bits;
    int i_count;
    int p_count;
    int skip_count;
    int misc_bits;

    /**
     * number of bits used for the previously encoded frame
     * - encoding: Set by libavcodec.
     * - decoding: unused
     */
    int frame_bits;

    /**
     * pass1 encoding statistics output buffer
     * - encoding: Set by libavcodec.
     * - decoding: unused
     */
    char *stats_out;

    /**
     * pass2 encoding statistics input buffer
     * Concatenated stuff from stats_out of pass1 should be placed here.
     * - encoding: Allocated/set/freed by user.
     * - decoding: unused
     */
    char *stats_in;

    /**
     * Work around bugs in encoders which sometimes cannot be detected automatically.
     * - encoding: Set by user
     * - decoding: Set by user
     */
    int workaround_bugs;
#define FF_BUG_AUTODETECT       1  ///< autodetection
#define FF_BUG_OLD_MSMPEG4      2
#define FF_BUG_XVID_ILACE       4
#define FF_BUG_UMP4             8
#define FF_BUG_NO_PADDING       16
#define FF_BUG_AMV              32
#define FF_BUG_AC_VLC           0  ///< Will be removed, libavcodec can now handle these non-compliant files by default.
#define FF_BUG_QPEL_CHROMA      64
#define FF_BUG_STD_QPEL         128
#define FF_BUG_QPEL_CHROMA2     256
#define FF_BUG_DIRECT_BLOCKSIZE 512
#define FF_BUG_EDGE             1024
#define FF_BUG_HPEL_CHROMA      2048
#define FF_BUG_DC_CLIP          4096
#define FF_BUG_MS               8192 ///< Work around various bugs in Microsoft's broken decoders.
#define FF_BUG_TRUNCATED       16384

    /**
     * strictly follow the standard (MPEG4, ...).
     * - encoding: Set by user.
     * - decoding: Set by user.
     * Setting this to STRICT or higher means the encoder and decoder will
     * generally do stupid things, whereas setting it to unofficial or lower
     * will mean the encoder might produce output that is not supported by all
     * spec-compliant decoders. Decoders don't differentiate between normal,
     * unofficial and experimental (that is, they always try to decode things
     * when they can) unless they are explicitly asked to behave stupidly
     * (=strictly conform to the specs)
     */
    int strict_std_compliance;
#define FF_COMPLIANCE_VERY_STRICT   2 ///< Strictly conform to an older more strict version of the spec or reference software.
#define FF_COMPLIANCE_STRICT        1 ///< Strictly conform to all the things in the spec no matter what consequences.
#define FF_COMPLIANCE_NORMAL        0
#define FF_COMPLIANCE_UNOFFICIAL   -1 ///< Allow unofficial extensions
#define FF_COMPLIANCE_EXPERIMENTAL -2 ///< Allow nonstandardized experimental things.

    /**
     * error concealment flags
     * - encoding: unused
     * - decoding: Set by user.
     */
    int error_concealment;
#define FF_EC_GUESS_MVS   1
#define FF_EC_DEBLOCK     2

    /**
     * debug
     * - encoding: Set by user.
     * - decoding: Set by user.
     */
    int debug;
#define FF_DEBUG_PICT_INFO   1
#define FF_DEBUG_RC          2
#define FF_DEBUG_BITSTREAM   4
#define FF_DEBUG_MB_TYPE     8
#define FF_DEBUG_QP          16
#define FF_DEBUG_MV          32
#define FF_DEBUG_DCT_COEFF   0x00000040
#define FF_DEBUG_SKIP        0x00000080
#define FF_DEBUG_STARTCODE   0x00000100
#define FF_DEBUG_PTS         0x00000200
#define FF_DEBUG_ER          0x00000400
#define FF_DEBUG_MMCO        0x00000800
#define FF_DEBUG_BUGS        0x00001000
#define FF_DEBUG_VIS_QP      0x00002000
#define FF_DEBUG_VIS_MB_TYPE 0x00004000
#define FF_DEBUG_BUFFERS     0x00008000
#define FF_DEBUG_THREADS     0x00010000

    /**
     * debug
     * - encoding: Set by user.
     * - decoding: Set by user.
     */
    int debug_mv;
#define FF_DEBUG_VIS_MV_P_FOR  0x00000001 //visualize forward predicted MVs of P frames
#define FF_DEBUG_VIS_MV_B_FOR  0x00000002 //visualize forward predicted MVs of B frames
#define FF_DEBUG_VIS_MV_B_BACK 0x00000004 //visualize backward predicted MVs of B frames

    /**
     * Error recognition; may misdetect some more or less valid parts as errors.
     * - encoding: unused
     * - decoding: Set by user.
     */
    int err_recognition;
#define AV_EF_CRCCHECK  (1<<0)
#define AV_EF_BITSTREAM (1<<1)
#define AV_EF_BUFFER    (1<<2)
#define AV_EF_EXPLODE   (1<<3)

#define AV_EF_CAREFUL    (1<<16)
#define AV_EF_COMPLIANT  (1<<17)
#define AV_EF_AGGRESSIVE (1<<18)


    /**
     * opaque 64bit number (generally a PTS) that will be reordered and
     * output in AVFrame.reordered_opaque
     * @deprecated in favor of pkt_pts
     * - encoding: unused
     * - decoding: Set by user.
     */
    int64_t reordered_opaque;

    /**
     * Hardware accelerator in use
     * - encoding: unused.
     * - decoding: Set by libavcodec
     */
    struct AVHWAccel *hwaccel;

    /**
     * Hardware accelerator context.
     * For some hardware accelerators, a global context needs to be
     * provided by the user. In that case, this holds display-dependent
     * data FFmpeg cannot instantiate itself. Please refer to the
     * FFmpeg HW accelerator documentation to know how to fill this
     * is. e.g. for VA API, this is a struct vaapi_context.
     * - encoding: unused
     * - decoding: Set by user
     */
    void *hwaccel_context;

    /**
     * error
     * - encoding: Set by libavcodec if flags&CODEC_FLAG_PSNR.
     * - decoding: unused
     */
    uint64_t error[AV_NUM_DATA_POINTERS];

    /**
     * DCT algorithm, see FF_DCT_* below
     * - encoding: Set by user.
     * - decoding: unused
     */
    int dct_algo;
#define FF_DCT_AUTO    0
#define FF_DCT_FASTINT 1
#define FF_DCT_INT     2
#define FF_DCT_MMX     3
#define FF_DCT_ALTIVEC 5
#define FF_DCT_FAAN    6

    /**
     * IDCT algorithm, see FF_IDCT_* below.
     * - encoding: Set by user.
     * - decoding: Set by user.
     */
    int idct_algo;
#define FF_IDCT_AUTO          0
#define FF_IDCT_INT           1
#define FF_IDCT_SIMPLE        2
#define FF_IDCT_SIMPLEMMX     3
#define FF_IDCT_ARM           7
#define FF_IDCT_ALTIVEC       8
#define FF_IDCT_SH4           9
#define FF_IDCT_SIMPLEARM     10
#define FF_IDCT_IPP           13
#define FF_IDCT_XVIDMMX       14
#define FF_IDCT_SIMPLEARMV5TE 16
#define FF_IDCT_SIMPLEARMV6   17
#define FF_IDCT_SIMPLEVIS     18
#define FF_IDCT_FAAN          20
#define FF_IDCT_SIMPLENEON    22
#define FF_IDCT_SIMPLEALPHA   23

    /**
     * bits per sample/pixel from the demuxer (needed for huffyuv).
     * - encoding: Set by libavcodec.
     * - decoding: Set by user.
     */
     int bits_per_coded_sample;

    /**
     * Bits per sample/pixel of internal libavcodec pixel/sample format.
     * - encoding: set by user.
     * - decoding: set by libavcodec.
     */
    int bits_per_raw_sample;

#if FF_API_LOWRES
    /**
     * low resolution decoding, 1-> 1/2 size, 2->1/4 size
     * - encoding: unused
     * - decoding: Set by user.
     *
     * @deprecated use decoder private options instead
     */
<<<<<<< HEAD
     int lowres;
=======
    attribute_deprecated int lowres;
#endif
>>>>>>> 803d21f3

    /**
     * the picture in the bitstream
     * - encoding: Set by libavcodec.
     * - decoding: Set by libavcodec.
     */
    AVFrame *coded_frame;

    /**
     * thread count
     * is used to decide how many independent tasks should be passed to execute()
     * - encoding: Set by user.
     * - decoding: Set by user.
     */
    int thread_count;

    /**
     * Which multithreading methods to use.
     * Use of FF_THREAD_FRAME will increase decoding delay by one frame per thread,
     * so clients which cannot provide future frames should not use it.
     *
     * - encoding: Set by user, otherwise the default is used.
     * - decoding: Set by user, otherwise the default is used.
     */
    int thread_type;
#define FF_THREAD_FRAME   1 ///< Decode more than one frame at once
#define FF_THREAD_SLICE   2 ///< Decode more than one part of a single frame at once

    /**
     * Which multithreading methods are in use by the codec.
     * - encoding: Set by libavcodec.
     * - decoding: Set by libavcodec.
     */
    int active_thread_type;

    /**
     * Set by the client if its custom get_buffer() callback can be called
     * synchronously from another thread, which allows faster multithreaded decoding.
     * draw_horiz_band() will be called from other threads regardless of this setting.
     * Ignored if the default get_buffer() is used.
     * - encoding: Set by user.
     * - decoding: Set by user.
     */
    int thread_safe_callbacks;

    /**
     * The codec may call this to execute several independent things.
     * It will return only after finishing all tasks.
     * The user may replace this with some multithreaded implementation,
     * the default implementation will execute the parts serially.
     * @param count the number of things to execute
     * - encoding: Set by libavcodec, user can override.
     * - decoding: Set by libavcodec, user can override.
     */
    int (*execute)(struct AVCodecContext *c, int (*func)(struct AVCodecContext *c2, void *arg), void *arg2, int *ret, int count, int size);

    /**
     * The codec may call this to execute several independent things.
     * It will return only after finishing all tasks.
     * The user may replace this with some multithreaded implementation,
     * the default implementation will execute the parts serially.
     * Also see avcodec_thread_init and e.g. the --enable-pthread configure option.
     * @param c context passed also to func
     * @param count the number of things to execute
     * @param arg2 argument passed unchanged to func
     * @param ret return values of executed functions, must have space for "count" values. May be NULL.
     * @param func function that will be called count times, with jobnr from 0 to count-1.
     *             threadnr will be in the range 0 to c->thread_count-1 < MAX_THREADS and so that no
     *             two instances of func executing at the same time will have the same threadnr.
     * @return always 0 currently, but code should handle a future improvement where when any call to func
     *         returns < 0 no further calls to func may be done and < 0 is returned.
     * - encoding: Set by libavcodec, user can override.
     * - decoding: Set by libavcodec, user can override.
     */
    int (*execute2)(struct AVCodecContext *c, int (*func)(struct AVCodecContext *c2, void *arg, int jobnr, int threadnr), void *arg2, int *ret, int count);

    /**
     * thread opaque
     * Can be used by execute() to store some per AVCodecContext stuff.
     * - encoding: set by execute()
     * - decoding: set by execute()
     */
    void *thread_opaque;

    /**
     * noise vs. sse weight for the nsse comparsion function
     * - encoding: Set by user.
     * - decoding: unused
     */
     int nsse_weight;

    /**
     * profile
     * - encoding: Set by user.
     * - decoding: Set by libavcodec.
     */
     int profile;
#define FF_PROFILE_UNKNOWN -99
#define FF_PROFILE_RESERVED -100

#define FF_PROFILE_AAC_MAIN 0
#define FF_PROFILE_AAC_LOW  1
#define FF_PROFILE_AAC_SSR  2
#define FF_PROFILE_AAC_LTP  3
#define FF_PROFILE_AAC_HE   4
#define FF_PROFILE_AAC_HE_V2 28
#define FF_PROFILE_AAC_LD   22
#define FF_PROFILE_AAC_ELD  38

#define FF_PROFILE_DTS         20
#define FF_PROFILE_DTS_ES      30
#define FF_PROFILE_DTS_96_24   40
#define FF_PROFILE_DTS_HD_HRA  50
#define FF_PROFILE_DTS_HD_MA   60

#define FF_PROFILE_MPEG2_422    0
#define FF_PROFILE_MPEG2_HIGH   1
#define FF_PROFILE_MPEG2_SS     2
#define FF_PROFILE_MPEG2_SNR_SCALABLE  3
#define FF_PROFILE_MPEG2_MAIN   4
#define FF_PROFILE_MPEG2_SIMPLE 5

#define FF_PROFILE_H264_CONSTRAINED  (1<<9)  // 8+1; constraint_set1_flag
#define FF_PROFILE_H264_INTRA        (1<<11) // 8+3; constraint_set3_flag

#define FF_PROFILE_H264_BASELINE             66
#define FF_PROFILE_H264_CONSTRAINED_BASELINE (66|FF_PROFILE_H264_CONSTRAINED)
#define FF_PROFILE_H264_MAIN                 77
#define FF_PROFILE_H264_EXTENDED             88
#define FF_PROFILE_H264_HIGH                 100
#define FF_PROFILE_H264_HIGH_10              110
#define FF_PROFILE_H264_HIGH_10_INTRA        (110|FF_PROFILE_H264_INTRA)
#define FF_PROFILE_H264_HIGH_422             122
#define FF_PROFILE_H264_HIGH_422_INTRA       (122|FF_PROFILE_H264_INTRA)
#define FF_PROFILE_H264_HIGH_444             144
#define FF_PROFILE_H264_HIGH_444_PREDICTIVE  244
#define FF_PROFILE_H264_HIGH_444_INTRA       (244|FF_PROFILE_H264_INTRA)
#define FF_PROFILE_H264_CAVLC_444            44

#define FF_PROFILE_VC1_SIMPLE   0
#define FF_PROFILE_VC1_MAIN     1
#define FF_PROFILE_VC1_COMPLEX  2
#define FF_PROFILE_VC1_ADVANCED 3

#define FF_PROFILE_MPEG4_SIMPLE                     0
#define FF_PROFILE_MPEG4_SIMPLE_SCALABLE            1
#define FF_PROFILE_MPEG4_CORE                       2
#define FF_PROFILE_MPEG4_MAIN                       3
#define FF_PROFILE_MPEG4_N_BIT                      4
#define FF_PROFILE_MPEG4_SCALABLE_TEXTURE           5
#define FF_PROFILE_MPEG4_SIMPLE_FACE_ANIMATION      6
#define FF_PROFILE_MPEG4_BASIC_ANIMATED_TEXTURE     7
#define FF_PROFILE_MPEG4_HYBRID                     8
#define FF_PROFILE_MPEG4_ADVANCED_REAL_TIME         9
#define FF_PROFILE_MPEG4_CORE_SCALABLE             10
#define FF_PROFILE_MPEG4_ADVANCED_CODING           11
#define FF_PROFILE_MPEG4_ADVANCED_CORE             12
#define FF_PROFILE_MPEG4_ADVANCED_SCALABLE_TEXTURE 13
#define FF_PROFILE_MPEG4_SIMPLE_STUDIO             14
#define FF_PROFILE_MPEG4_ADVANCED_SIMPLE           15

#define FF_PROFILE_JPEG2000_CSTREAM_RESTRICTION_0   0
#define FF_PROFILE_JPEG2000_CSTREAM_RESTRICTION_1   1
#define FF_PROFILE_JPEG2000_CSTREAM_NO_RESTRICTION  2
#define FF_PROFILE_JPEG2000_DCINEMA_2K              3
#define FF_PROFILE_JPEG2000_DCINEMA_4K              4

    /**
     * level
     * - encoding: Set by user.
     * - decoding: Set by libavcodec.
     */
     int level;
#define FF_LEVEL_UNKNOWN -99

    /**
     * Skip loop filtering for selected frames.
     * - encoding: unused
     * - decoding: Set by user.
     */
    enum AVDiscard skip_loop_filter;

    /**
     * Skip IDCT/dequantization for selected frames.
     * - encoding: unused
     * - decoding: Set by user.
     */
    enum AVDiscard skip_idct;

    /**
     * Skip decoding for selected frames.
     * - encoding: unused
     * - decoding: Set by user.
     */
    enum AVDiscard skip_frame;

    /**
     * Header containing style information for text subtitles.
     * For SUBTITLE_ASS subtitle type, it should contain the whole ASS
     * [Script Info] and [V4+ Styles] section, plus the [Events] line and
     * the Format line following. It shouldn't include any Dialogue line.
     * - encoding: Set/allocated/freed by user (before avcodec_open2())
     * - decoding: Set/allocated/freed by libavcodec (by avcodec_open2())
     */
    uint8_t *subtitle_header;
    int subtitle_header_size;

    /**
     * Simulates errors in the bitstream to test error concealment.
     * - encoding: Set by user.
     * - decoding: unused
     */
    int error_rate;

    /**
     * Current packet as passed into the decoder, to avoid having
     * to pass the packet into every function. Currently only valid
     * inside lavc and get/release_buffer callbacks.
     * - decoding: set by avcodec_decode_*, read by get_buffer() for setting pkt_pts
     * - encoding: unused
     */
    AVPacket *pkt;

    /**
     * VBV delay coded in the last frame (in periods of a 27 MHz clock).
     * Used for compliant TS muxing.
     * - encoding: Set by libavcodec.
     * - decoding: unused.
     */
    uint64_t vbv_delay;

    /**
     * Timebase in which pkt_dts/pts and AVPacket.dts/pts are.
     * Code outside libavcodec should access this field using:
     * av_codec_{get,set}_pkt_timebase(avctx)
     * - encoding unused.
     * - decodimg set by user
     */
    AVRational pkt_timebase;

    /**
     * AVCodecDescriptor
     * Code outside libavcodec should access this field using:
     * av_codec_{get,set}_codec_descriptor(avctx)
     * - encoding: unused.
     * - decoding: set by libavcodec.
     */
    const AVCodecDescriptor *codec_descriptor;

    /**
     * Current statistics for PTS correction.
     * - decoding: maintained and used by libavcodec, not intended to be used by user apps
     * - encoding: unused
     */
    int64_t pts_correction_num_faulty_pts; /// Number of incorrect PTS values so far
    int64_t pts_correction_num_faulty_dts; /// Number of incorrect DTS values so far
    int64_t pts_correction_last_pts;       /// PTS of the last frame
    int64_t pts_correction_last_dts;       /// DTS of the last frame

    /**
     * Character encoding of the input subtitles file.
     * - decoding: set by user
     * - encoding: unused
     */
    char *sub_charenc;

    /**
     * Subtitles character encoding mode. Formats or codecs might be adjusting
     * this setting (if they are doing the conversion themselves for instance).
     * - decoding: set by libavcodec
     * - encoding: unused
     */
    int sub_charenc_mode;
#define FF_SUB_CHARENC_MODE_DO_NOTHING  -1  ///< do nothing (demuxer outputs a stream supposed to be already in UTF-8, or the codec is bitmap for instance)
#define FF_SUB_CHARENC_MODE_AUTOMATIC    0  ///< libavcodec will select the mode itself
#define FF_SUB_CHARENC_MODE_PRE_DECODER  1  ///< the AVPacket data needs to be recoded to UTF-8 before being fed to the decoder, requires iconv
} AVCodecContext;

AVRational av_codec_get_pkt_timebase         (const AVCodecContext *avctx);
void       av_codec_set_pkt_timebase         (AVCodecContext *avctx, AVRational val);

const AVCodecDescriptor *av_codec_get_codec_descriptor(const AVCodecContext *avctx);
void                     av_codec_set_codec_descriptor(AVCodecContext *avctx, const AVCodecDescriptor *desc);

/**
 * AVProfile.
 */
typedef struct AVProfile {
    int profile;
    const char *name; ///< short name for the profile
} AVProfile;

typedef struct AVCodecDefault AVCodecDefault;

struct AVSubtitle;

/**
 * AVCodec.
 */
typedef struct AVCodec {
    /**
     * Name of the codec implementation.
     * The name is globally unique among encoders and among decoders (but an
     * encoder and a decoder can share the same name).
     * This is the primary way to find a codec from the user perspective.
     */
    const char *name;
    /**
     * Descriptive name for the codec, meant to be more human readable than name.
     * You should use the NULL_IF_CONFIG_SMALL() macro to define it.
     */
    const char *long_name;
    enum AVMediaType type;
    enum AVCodecID id;
    /**
     * Codec capabilities.
     * see CODEC_CAP_*
     */
    int capabilities;
    const AVRational *supported_framerates; ///< array of supported framerates, or NULL if any, array is terminated by {0,0}
    const enum AVPixelFormat *pix_fmts;     ///< array of supported pixel formats, or NULL if unknown, array is terminated by -1
    const int *supported_samplerates;       ///< array of supported audio samplerates, or NULL if unknown, array is terminated by 0
    const enum AVSampleFormat *sample_fmts; ///< array of supported sample formats, or NULL if unknown, array is terminated by -1
    const uint64_t *channel_layouts;         ///< array of support channel layouts, or NULL if unknown. array is terminated by 0
    uint8_t max_lowres;                     ///< maximum value for lowres supported by the decoder
    const AVClass *priv_class;              ///< AVClass for the private context
    const AVProfile *profiles;              ///< array of recognized profiles, or NULL if unknown, array is terminated by {FF_PROFILE_UNKNOWN}

    /*****************************************************************
     * No fields below this line are part of the public API. They
     * may not be used outside of libavcodec and can be changed and
     * removed at will.
     * New public fields should be added right above.
     *****************************************************************
     */
    int priv_data_size;
    struct AVCodec *next;
    /**
     * @name Frame-level threading support functions
     * @{
     */
    /**
     * If defined, called on thread contexts when they are created.
     * If the codec allocates writable tables in init(), re-allocate them here.
     * priv_data will be set to a copy of the original.
     */
    int (*init_thread_copy)(AVCodecContext *);
    /**
     * Copy necessary context variables from a previous thread context to the current one.
     * If not defined, the next thread will start automatically; otherwise, the codec
     * must call ff_thread_finish_setup().
     *
     * dst and src will (rarely) point to the same context, in which case memcpy should be skipped.
     */
    int (*update_thread_context)(AVCodecContext *dst, const AVCodecContext *src);
    /** @} */

    /**
     * Private codec-specific defaults.
     */
    const AVCodecDefault *defaults;

    /**
     * Initialize codec static data, called from avcodec_register().
     */
    void (*init_static_data)(struct AVCodec *codec);

    int (*init)(AVCodecContext *);
    int (*encode_sub)(AVCodecContext *, uint8_t *buf, int buf_size,
                      const struct AVSubtitle *sub);
    /**
     * Encode data to an AVPacket.
     *
     * @param      avctx          codec context
     * @param      avpkt          output AVPacket (may contain a user-provided buffer)
     * @param[in]  frame          AVFrame containing the raw data to be encoded
     * @param[out] got_packet_ptr encoder sets to 0 or 1 to indicate that a
     *                            non-empty packet was returned in avpkt.
     * @return 0 on success, negative error code on failure
     */
    int (*encode2)(AVCodecContext *avctx, AVPacket *avpkt, const AVFrame *frame,
                   int *got_packet_ptr);
    int (*decode)(AVCodecContext *, void *outdata, int *outdata_size, AVPacket *avpkt);
    int (*close)(AVCodecContext *);
    /**
     * Flush buffers.
     * Will be called when seeking
     */
    void (*flush)(AVCodecContext *);
} AVCodec;

/**
 * AVHWAccel.
 */
typedef struct AVHWAccel {
    /**
     * Name of the hardware accelerated codec.
     * The name is globally unique among encoders and among decoders (but an
     * encoder and a decoder can share the same name).
     */
    const char *name;

    /**
     * Type of codec implemented by the hardware accelerator.
     *
     * See AVMEDIA_TYPE_xxx
     */
    enum AVMediaType type;

    /**
     * Codec implemented by the hardware accelerator.
     *
     * See AV_CODEC_ID_xxx
     */
    enum AVCodecID id;

    /**
     * Supported pixel format.
     *
     * Only hardware accelerated formats are supported here.
     */
    enum AVPixelFormat pix_fmt;

    /**
     * Hardware accelerated codec capabilities.
     * see FF_HWACCEL_CODEC_CAP_*
     */
    int capabilities;

    struct AVHWAccel *next;

    /**
     * Called at the beginning of each frame or field picture.
     *
     * Meaningful frame information (codec specific) is guaranteed to
     * be parsed at this point. This function is mandatory.
     *
     * Note that buf can be NULL along with buf_size set to 0.
     * Otherwise, this means the whole frame is available at this point.
     *
     * @param avctx the codec context
     * @param buf the frame data buffer base
     * @param buf_size the size of the frame in bytes
     * @return zero if successful, a negative value otherwise
     */
    int (*start_frame)(AVCodecContext *avctx, const uint8_t *buf, uint32_t buf_size);

    /**
     * Callback for each slice.
     *
     * Meaningful slice information (codec specific) is guaranteed to
     * be parsed at this point. This function is mandatory.
     *
     * @param avctx the codec context
     * @param buf the slice data buffer base
     * @param buf_size the size of the slice in bytes
     * @return zero if successful, a negative value otherwise
     */
    int (*decode_slice)(AVCodecContext *avctx, const uint8_t *buf, uint32_t buf_size);

    /**
     * Called at the end of each frame or field picture.
     *
     * The whole picture is parsed at this point and can now be sent
     * to the hardware accelerator. This function is mandatory.
     *
     * @param avctx the codec context
     * @return zero if successful, a negative value otherwise
     */
    int (*end_frame)(AVCodecContext *avctx);

    /**
     * Size of HW accelerator private data.
     *
     * Private data is allocated with av_mallocz() before
     * AVCodecContext.get_buffer() and deallocated after
     * AVCodecContext.release_buffer().
     */
    int priv_data_size;
} AVHWAccel;

/**
 * @defgroup lavc_picture AVPicture
 *
 * Functions for working with AVPicture
 * @{
 */

/**
 * four components are given, that's all.
 * the last component is alpha
 */
typedef struct AVPicture {
    uint8_t *data[AV_NUM_DATA_POINTERS];
    int linesize[AV_NUM_DATA_POINTERS];     ///< number of bytes per line
} AVPicture;

/**
 * @}
 */

enum AVSubtitleType {
    SUBTITLE_NONE,

    SUBTITLE_BITMAP,                ///< A bitmap, pict will be set

    /**
     * Plain text, the text field must be set by the decoder and is
     * authoritative. ass and pict fields may contain approximations.
     */
    SUBTITLE_TEXT,

    /**
     * Formatted text, the ass field must be set by the decoder and is
     * authoritative. pict and text fields may contain approximations.
     */
    SUBTITLE_ASS,
};

#define AV_SUBTITLE_FLAG_FORCED 0x00000001

typedef struct AVSubtitleRect {
    int x;         ///< top left corner  of pict, undefined when pict is not set
    int y;         ///< top left corner  of pict, undefined when pict is not set
    int w;         ///< width            of pict, undefined when pict is not set
    int h;         ///< height           of pict, undefined when pict is not set
    int nb_colors; ///< number of colors in pict, undefined when pict is not set

    /**
     * data+linesize for the bitmap of this subtitle.
     * can be set for text/ass as well once they where rendered
     */
    AVPicture pict;
    enum AVSubtitleType type;

    char *text;                     ///< 0 terminated plain UTF-8 text

    /**
     * 0 terminated ASS/SSA compatible event line.
     * The presentation of this is unaffected by the other values in this
     * struct.
     */
    char *ass;

    int flags;
} AVSubtitleRect;

typedef struct AVSubtitle {
    uint16_t format; /* 0 = graphics */
    uint32_t start_display_time; /* relative to packet pts, in ms */
    uint32_t end_display_time; /* relative to packet pts, in ms */
    unsigned num_rects;
    AVSubtitleRect **rects;
    int64_t pts;    ///< Same as packet pts, in AV_TIME_BASE
} AVSubtitle;

/**
 * If c is NULL, returns the first registered codec,
 * if c is non-NULL, returns the next registered codec after c,
 * or NULL if c is the last one.
 */
AVCodec *av_codec_next(const AVCodec *c);

/**
 * Return the LIBAVCODEC_VERSION_INT constant.
 */
unsigned avcodec_version(void);

/**
 * Return the libavcodec build-time configuration.
 */
const char *avcodec_configuration(void);

/**
 * Return the libavcodec license.
 */
const char *avcodec_license(void);

/**
 * Register the codec codec and initialize libavcodec.
 *
 * @warning either this function or avcodec_register_all() must be called
 * before any other libavcodec functions.
 *
 * @see avcodec_register_all()
 */
void avcodec_register(AVCodec *codec);

/**
 * Register all the codecs, parsers and bitstream filters which were enabled at
 * configuration time. If you do not call this function you can select exactly
 * which formats you want to support, by using the individual registration
 * functions.
 *
 * @see avcodec_register
 * @see av_register_codec_parser
 * @see av_register_bitstream_filter
 */
void avcodec_register_all(void);


#if FF_API_ALLOC_CONTEXT
/**
 * Allocate an AVCodecContext and set its fields to default values.  The
 * resulting struct can be deallocated by simply calling av_free().
 *
 * @return An AVCodecContext filled with default values or NULL on failure.
 * @see avcodec_get_context_defaults
 *
 * @deprecated use avcodec_alloc_context3()
 */
attribute_deprecated
AVCodecContext *avcodec_alloc_context(void);

/** THIS FUNCTION IS NOT YET PART OF THE PUBLIC API!
 *  we WILL change its arguments and name a few times! */
attribute_deprecated
AVCodecContext *avcodec_alloc_context2(enum AVMediaType);

/**
 * Set the fields of the given AVCodecContext to default values.
 *
 * @param s The AVCodecContext of which the fields should be set to default values.
 * @deprecated use avcodec_get_context_defaults3
 */
attribute_deprecated
void avcodec_get_context_defaults(AVCodecContext *s);

/** THIS FUNCTION IS NOT YET PART OF THE PUBLIC API!
 *  we WILL change its arguments and name a few times! */
attribute_deprecated
void avcodec_get_context_defaults2(AVCodecContext *s, enum AVMediaType);
#endif

/**
 * Allocate an AVCodecContext and set its fields to default values.  The
 * resulting struct can be deallocated by calling avcodec_close() on it followed
 * by av_free().
 *
 * @param codec if non-NULL, allocate private data and initialize defaults
 *              for the given codec. It is illegal to then call avcodec_open2()
 *              with a different codec.
 *              If NULL, then the codec-specific defaults won't be initialized,
 *              which may result in suboptimal default settings (this is
 *              important mainly for encoders, e.g. libx264).
 *
 * @return An AVCodecContext filled with default values or NULL on failure.
 * @see avcodec_get_context_defaults
 */
AVCodecContext *avcodec_alloc_context3(const AVCodec *codec);

/**
 * Set the fields of the given AVCodecContext to default values corresponding
 * to the given codec (defaults may be codec-dependent).
 *
 * Do not call this function if a non-NULL codec has been passed
 * to avcodec_alloc_context3() that allocated this AVCodecContext.
 * If codec is non-NULL, it is illegal to call avcodec_open2() with a
 * different codec on this AVCodecContext.
 */
int avcodec_get_context_defaults3(AVCodecContext *s, const AVCodec *codec);

/**
 * Get the AVClass for AVCodecContext. It can be used in combination with
 * AV_OPT_SEARCH_FAKE_OBJ for examining options.
 *
 * @see av_opt_find().
 */
const AVClass *avcodec_get_class(void);

/**
 * Get the AVClass for AVFrame. It can be used in combination with
 * AV_OPT_SEARCH_FAKE_OBJ for examining options.
 *
 * @see av_opt_find().
 */
const AVClass *avcodec_get_frame_class(void);

/**
 * Get the AVClass for AVSubtitleRect. It can be used in combination with
 * AV_OPT_SEARCH_FAKE_OBJ for examining options.
 *
 * @see av_opt_find().
 */
const AVClass *avcodec_get_subtitle_rect_class(void);

/**
 * Copy the settings of the source AVCodecContext into the destination
 * AVCodecContext. The resulting destination codec context will be
 * unopened, i.e. you are required to call avcodec_open2() before you
 * can use this AVCodecContext to decode/encode video/audio data.
 *
 * @param dest target codec context, should be initialized with
 *             avcodec_alloc_context3(), but otherwise uninitialized
 * @param src source codec context
 * @return AVERROR() on error (e.g. memory allocation error), 0 on success
 */
int avcodec_copy_context(AVCodecContext *dest, const AVCodecContext *src);

/**
 * Allocate an AVFrame and set its fields to default values.  The resulting
 * struct must be freed using avcodec_free_frame().
 *
 * @return An AVFrame filled with default values or NULL on failure.
 * @see avcodec_get_frame_defaults
 */
AVFrame *avcodec_alloc_frame(void);

/**
 * Set the fields of the given AVFrame to default values.
 *
 * @param frame The AVFrame of which the fields should be set to default values.
 */
void avcodec_get_frame_defaults(AVFrame *frame);

/**
 * Free the frame and any dynamically allocated objects in it,
 * e.g. extended_data.
 *
 * @param frame frame to be freed. The pointer will be set to NULL.
 *
 * @warning this function does NOT free the data buffers themselves
 * (it does not know how, since they might have been allocated with
 *  a custom get_buffer()).
 */
void avcodec_free_frame(AVFrame **frame);

#if FF_API_AVCODEC_OPEN
/**
 * Initialize the AVCodecContext to use the given AVCodec. Prior to using this
 * function the context has to be allocated.
 *
 * The functions avcodec_find_decoder_by_name(), avcodec_find_encoder_by_name(),
 * avcodec_find_decoder() and avcodec_find_encoder() provide an easy way for
 * retrieving a codec.
 *
 * @warning This function is not thread safe!
 *
 * @code
 * avcodec_register_all();
 * codec = avcodec_find_decoder(AV_CODEC_ID_H264);
 * if (!codec)
 *     exit(1);
 *
 * context = avcodec_alloc_context3(codec);
 *
 * if (avcodec_open(context, codec) < 0)
 *     exit(1);
 * @endcode
 *
 * @param avctx The context which will be set up to use the given codec.
 * @param codec The codec to use within the context.
 * @return zero on success, a negative value on error
 * @see avcodec_alloc_context3, avcodec_find_decoder, avcodec_find_encoder, avcodec_close
 *
 * @deprecated use avcodec_open2
 */
attribute_deprecated
int avcodec_open(AVCodecContext *avctx, AVCodec *codec);
#endif

/**
 * Initialize the AVCodecContext to use the given AVCodec. Prior to using this
 * function the context has to be allocated with avcodec_alloc_context3().
 *
 * The functions avcodec_find_decoder_by_name(), avcodec_find_encoder_by_name(),
 * avcodec_find_decoder() and avcodec_find_encoder() provide an easy way for
 * retrieving a codec.
 *
 * @warning This function is not thread safe!
 *
 * @code
 * avcodec_register_all();
 * av_dict_set(&opts, "b", "2.5M", 0);
 * codec = avcodec_find_decoder(AV_CODEC_ID_H264);
 * if (!codec)
 *     exit(1);
 *
 * context = avcodec_alloc_context3(codec);
 *
 * if (avcodec_open2(context, codec, opts) < 0)
 *     exit(1);
 * @endcode
 *
 * @param avctx The context to initialize.
 * @param codec The codec to open this context for. If a non-NULL codec has been
 *              previously passed to avcodec_alloc_context3() or
 *              avcodec_get_context_defaults3() for this context, then this
 *              parameter MUST be either NULL or equal to the previously passed
 *              codec.
 * @param options A dictionary filled with AVCodecContext and codec-private options.
 *                On return this object will be filled with options that were not found.
 *
 * @return zero on success, a negative value on error
 * @see avcodec_alloc_context3(), avcodec_find_decoder(), avcodec_find_encoder(),
 *      av_dict_set(), av_opt_find().
 */
int avcodec_open2(AVCodecContext *avctx, const AVCodec *codec, AVDictionary **options);

/**
 * Close a given AVCodecContext and free all the data associated with it
 * (but not the AVCodecContext itself).
 *
 * Calling this function on an AVCodecContext that hasn't been opened will free
 * the codec-specific data allocated in avcodec_alloc_context3() /
 * avcodec_get_context_defaults3() with a non-NULL codec. Subsequent calls will
 * do nothing.
 */
int avcodec_close(AVCodecContext *avctx);

/**
 * Free all allocated data in the given subtitle struct.
 *
 * @param sub AVSubtitle to free.
 */
void avsubtitle_free(AVSubtitle *sub);

/**
 * @}
 */

/**
 * @addtogroup lavc_packet
 * @{
 */

#if FF_API_DESTRUCT_PACKET
/**
 * Default packet destructor.
 * @deprecated use the AVBuffer API instead
 */
attribute_deprecated
void av_destruct_packet(AVPacket *pkt);
#endif

/**
 * Initialize optional fields of a packet with default values.
 *
 * Note, this does not touch the data and size members, which have to be
 * initialized separately.
 *
 * @param pkt packet
 */
void av_init_packet(AVPacket *pkt);

/**
 * Allocate the payload of a packet and initialize its fields with
 * default values.
 *
 * @param pkt packet
 * @param size wanted payload size
 * @return 0 if OK, AVERROR_xxx otherwise
 */
int av_new_packet(AVPacket *pkt, int size);

/**
 * Reduce packet size, correctly zeroing padding
 *
 * @param pkt packet
 * @param size new size
 */
void av_shrink_packet(AVPacket *pkt, int size);

/**
 * Increase packet size, correctly zeroing padding
 *
 * @param pkt packet
 * @param grow_by number of bytes by which to increase the size of the packet
 */
int av_grow_packet(AVPacket *pkt, int grow_by);

/**
 * Initialize a reference-counted packet from av_malloc()ed data.
 *
 * @param pkt packet to be initialized. This function will set the data, size,
 *        buf and destruct fields, all others are left untouched.
 * @param data Data allocated by av_malloc() to be used as packet data. If this
 *        function returns successfully, the data is owned by the underlying AVBuffer.
 *        The caller may not access the data through other means.
 * @param size size of data in bytes, without the padding. I.e. the full buffer
 *        size is assumed to be size + FF_INPUT_BUFFER_PADDING_SIZE.
 *
 * @return 0 on success, a negative AVERROR on error
 */
int av_packet_from_data(AVPacket *pkt, uint8_t *data, int size);

/**
 * @warning This is a hack - the packet memory allocation stuff is broken. The
 * packet is allocated if it was not really allocated.
 */
int av_dup_packet(AVPacket *pkt);

/**
 * Copy packet, including contents
 *
 * @return 0 on success, negative AVERROR on fail
 */
int av_copy_packet(AVPacket *dst, AVPacket *src);

/**
 * Free a packet.
 *
 * @param pkt packet to free
 */
void av_free_packet(AVPacket *pkt);

/**
 * Allocate new information of a packet.
 *
 * @param pkt packet
 * @param type side information type
 * @param size side information size
 * @return pointer to fresh allocated data or NULL otherwise
 */
uint8_t* av_packet_new_side_data(AVPacket *pkt, enum AVPacketSideDataType type,
                                 int size);

/**
 * Shrink the already allocated side data buffer
 *
 * @param pkt packet
 * @param type side information type
 * @param size new side information size
 * @return 0 on success, < 0 on failure
 */
int av_packet_shrink_side_data(AVPacket *pkt, enum AVPacketSideDataType type,
                               int size);

/**
 * Get side information from packet.
 *
 * @param pkt packet
 * @param type desired side information type
 * @param size pointer for side information size to store (optional)
 * @return pointer to data if present or NULL otherwise
 */
uint8_t* av_packet_get_side_data(AVPacket *pkt, enum AVPacketSideDataType type,
                                 int *size);

int av_packet_merge_side_data(AVPacket *pkt);

int av_packet_split_side_data(AVPacket *pkt);


/**
 * @}
 */

/**
 * @addtogroup lavc_decoding
 * @{
 */

/**
 * Find a registered decoder with a matching codec ID.
 *
 * @param id AVCodecID of the requested decoder
 * @return A decoder if one was found, NULL otherwise.
 */
AVCodec *avcodec_find_decoder(enum AVCodecID id);

/**
 * Find a registered decoder with the specified name.
 *
 * @param name name of the requested decoder
 * @return A decoder if one was found, NULL otherwise.
 */
AVCodec *avcodec_find_decoder_by_name(const char *name);

#if FF_API_GET_BUFFER
attribute_deprecated int avcodec_default_get_buffer(AVCodecContext *s, AVFrame *pic);
attribute_deprecated void avcodec_default_release_buffer(AVCodecContext *s, AVFrame *pic);
attribute_deprecated int avcodec_default_reget_buffer(AVCodecContext *s, AVFrame *pic);
#endif

/**
 * The default callback for AVCodecContext.get_buffer2(). It is made public so
 * it can be called by custom get_buffer2() implementations for decoders without
 * CODEC_CAP_DR1 set.
 */
int avcodec_default_get_buffer2(AVCodecContext *s, AVFrame *frame, int flags);

/**
 * Return the amount of padding in pixels which the get_buffer callback must
 * provide around the edge of the image for codecs which do not have the
 * CODEC_FLAG_EMU_EDGE flag.
 *
 * @return Required padding in pixels.
 */
unsigned avcodec_get_edge_width(void);

/**
 * Modify width and height values so that they will result in a memory
 * buffer that is acceptable for the codec if you do not use any horizontal
 * padding.
 *
 * May only be used if a codec with CODEC_CAP_DR1 has been opened.
 * If CODEC_FLAG_EMU_EDGE is not set, the dimensions must have been increased
 * according to avcodec_get_edge_width() before.
 */
void avcodec_align_dimensions(AVCodecContext *s, int *width, int *height);

/**
 * Modify width and height values so that they will result in a memory
 * buffer that is acceptable for the codec if you also ensure that all
 * line sizes are a multiple of the respective linesize_align[i].
 *
 * May only be used if a codec with CODEC_CAP_DR1 has been opened.
 * If CODEC_FLAG_EMU_EDGE is not set, the dimensions must have been increased
 * according to avcodec_get_edge_width() before.
 */
void avcodec_align_dimensions2(AVCodecContext *s, int *width, int *height,
                               int linesize_align[AV_NUM_DATA_POINTERS]);

#if FF_API_OLD_DECODE_AUDIO
/**
 * Wrapper function which calls avcodec_decode_audio4.
 *
 * @deprecated Use avcodec_decode_audio4 instead.
 *
 * Decode the audio frame of size avpkt->size from avpkt->data into samples.
 * Some decoders may support multiple frames in a single AVPacket, such
 * decoders would then just decode the first frame. In this case,
 * avcodec_decode_audio3 has to be called again with an AVPacket that contains
 * the remaining data in order to decode the second frame etc.
 * If no frame
 * could be outputted, frame_size_ptr is zero. Otherwise, it is the
 * decompressed frame size in bytes.
 *
 * @warning You must set frame_size_ptr to the allocated size of the
 * output buffer before calling avcodec_decode_audio3().
 *
 * @warning The input buffer must be FF_INPUT_BUFFER_PADDING_SIZE larger than
 * the actual read bytes because some optimized bitstream readers read 32 or 64
 * bits at once and could read over the end.
 *
 * @warning The end of the input buffer avpkt->data should be set to 0 to ensure that
 * no overreading happens for damaged MPEG streams.
 *
 * @warning You must not provide a custom get_buffer() when using
 * avcodec_decode_audio3().  Doing so will override it with
 * avcodec_default_get_buffer.  Use avcodec_decode_audio4() instead,
 * which does allow the application to provide a custom get_buffer().
 *
 * @note You might have to align the input buffer avpkt->data and output buffer
 * samples. The alignment requirements depend on the CPU: On some CPUs it isn't
 * necessary at all, on others it won't work at all if not aligned and on others
 * it will work but it will have an impact on performance.
 *
 * In practice, avpkt->data should have 4 byte alignment at minimum and
 * samples should be 16 byte aligned unless the CPU doesn't need it
 * (AltiVec and SSE do).
 *
 * @note Codecs which have the CODEC_CAP_DELAY capability set have a delay
 * between input and output, these need to be fed with avpkt->data=NULL,
 * avpkt->size=0 at the end to return the remaining frames.
 *
 * @param avctx the codec context
 * @param[out] samples the output buffer, sample type in avctx->sample_fmt
 *                     If the sample format is planar, each channel plane will
 *                     be the same size, with no padding between channels.
 * @param[in,out] frame_size_ptr the output buffer size in bytes
 * @param[in] avpkt The input AVPacket containing the input buffer.
 *            You can create such packet with av_init_packet() and by then setting
 *            data and size, some decoders might in addition need other fields.
 *            All decoders are designed to use the least fields possible though.
 * @return On error a negative value is returned, otherwise the number of bytes
 * used or zero if no frame data was decompressed (used) from the input AVPacket.
 */
attribute_deprecated int avcodec_decode_audio3(AVCodecContext *avctx, int16_t *samples,
                         int *frame_size_ptr,
                         AVPacket *avpkt);
#endif

/**
 * Decode the audio frame of size avpkt->size from avpkt->data into frame.
 *
 * Some decoders may support multiple frames in a single AVPacket. Such
 * decoders would then just decode the first frame. In this case,
 * avcodec_decode_audio4 has to be called again with an AVPacket containing
 * the remaining data in order to decode the second frame, etc...
 * Even if no frames are returned, the packet needs to be fed to the decoder
 * with remaining data until it is completely consumed or an error occurs.
 *
 * @warning The input buffer, avpkt->data must be FF_INPUT_BUFFER_PADDING_SIZE
 *          larger than the actual read bytes because some optimized bitstream
 *          readers read 32 or 64 bits at once and could read over the end.
 *
 * @note You might have to align the input buffer. The alignment requirements
 *       depend on the CPU and the decoder.
 *
 * @param      avctx the codec context
 * @param[out] frame The AVFrame in which to store decoded audio samples.
 *                   The decoder will allocate a buffer for the decoded frame by
 *                   calling the AVCodecContext.get_buffer2() callback.
 *                   When AVCodecContext.refcounted_frames is set to 1, the frame is
 *                   reference counted and the returned reference belongs to the
 *                   caller. The caller must release the frame using av_frame_unref()
 *                   when the frame is no longer needed. The caller may safely write
 *                   to the frame if av_frame_is_writable() returns 1.
 *                   When AVCodecContext.refcounted_frames is set to 0, the returned
 *                   reference belongs to the decoder and is valid only until the
 *                   next call to this function or until closing the decoder.
 *                   The caller may not write to it.
 * @param[out] got_frame_ptr Zero if no frame could be decoded, otherwise it is
 *                           non-zero.
 * @param[in]  avpkt The input AVPacket containing the input buffer.
 *                   At least avpkt->data and avpkt->size should be set. Some
 *                   decoders might also require additional fields to be set.
 * @return A negative error code is returned if an error occurred during
 *         decoding, otherwise the number of bytes consumed from the input
 *         AVPacket is returned.
 */
int avcodec_decode_audio4(AVCodecContext *avctx, AVFrame *frame,
                          int *got_frame_ptr, const AVPacket *avpkt);

/**
 * Decode the video frame of size avpkt->size from avpkt->data into picture.
 * Some decoders may support multiple frames in a single AVPacket, such
 * decoders would then just decode the first frame.
 *
 * @warning The input buffer must be FF_INPUT_BUFFER_PADDING_SIZE larger than
 * the actual read bytes because some optimized bitstream readers read 32 or 64
 * bits at once and could read over the end.
 *
 * @warning The end of the input buffer buf should be set to 0 to ensure that
 * no overreading happens for damaged MPEG streams.
 *
 * @note You might have to align the input buffer avpkt->data.
 * The alignment requirements depend on the CPU: on some CPUs it isn't
 * necessary at all, on others it won't work at all if not aligned and on others
 * it will work but it will have an impact on performance.
 *
 * In practice, avpkt->data should have 4 byte alignment at minimum.
 *
 * @note Codecs which have the CODEC_CAP_DELAY capability set have a delay
 * between input and output, these need to be fed with avpkt->data=NULL,
 * avpkt->size=0 at the end to return the remaining frames.
 *
 * @param avctx the codec context
 * @param[out] picture The AVFrame in which the decoded video frame will be stored.
 *             Use av_frame_alloc() to get an AVFrame. The codec will
 *             allocate memory for the actual bitmap by calling the
 *             AVCodecContext.get_buffer2() callback.
 *             When AVCodecContext.refcounted_frames is set to 1, the frame is
 *             reference counted and the returned reference belongs to the
 *             caller. The caller must release the frame using av_frame_unref()
 *             when the frame is no longer needed. The caller may safely write
 *             to the frame if av_frame_is_writable() returns 1.
 *             When AVCodecContext.refcounted_frames is set to 0, the returned
 *             reference belongs to the decoder and is valid only until the
 *             next call to this function or until closing the decoder. The
 *             caller may not write to it.
 *
 * @param[in] avpkt The input AVpacket containing the input buffer.
 *            You can create such packet with av_init_packet() and by then setting
 *            data and size, some decoders might in addition need other fields like
 *            flags&AV_PKT_FLAG_KEY. All decoders are designed to use the least
 *            fields possible.
 * @param[in,out] got_picture_ptr Zero if no frame could be decompressed, otherwise, it is nonzero.
 * @return On error a negative value is returned, otherwise the number of bytes
 * used or zero if no frame could be decompressed.
 */
int avcodec_decode_video2(AVCodecContext *avctx, AVFrame *picture,
                         int *got_picture_ptr,
                         const AVPacket *avpkt);

/**
 * Decode a subtitle message.
 * Return a negative value on error, otherwise return the number of bytes used.
 * If no subtitle could be decompressed, got_sub_ptr is zero.
 * Otherwise, the subtitle is stored in *sub.
 * Note that CODEC_CAP_DR1 is not available for subtitle codecs. This is for
 * simplicity, because the performance difference is expect to be negligible
 * and reusing a get_buffer written for video codecs would probably perform badly
 * due to a potentially very different allocation pattern.
 *
 * @param avctx the codec context
 * @param[out] sub The AVSubtitle in which the decoded subtitle will be stored, must be
                   freed with avsubtitle_free if *got_sub_ptr is set.
 * @param[in,out] got_sub_ptr Zero if no subtitle could be decompressed, otherwise, it is nonzero.
 * @param[in] avpkt The input AVPacket containing the input buffer.
 */
int avcodec_decode_subtitle2(AVCodecContext *avctx, AVSubtitle *sub,
                            int *got_sub_ptr,
                            AVPacket *avpkt);

/**
 * @defgroup lavc_parsing Frame parsing
 * @{
 */

typedef struct AVCodecParserContext {
    void *priv_data;
    struct AVCodecParser *parser;
    int64_t frame_offset; /* offset of the current frame */
    int64_t cur_offset; /* current offset
                           (incremented by each av_parser_parse()) */
    int64_t next_frame_offset; /* offset of the next frame */
    /* video info */
    int pict_type; /* XXX: Put it back in AVCodecContext. */
    /**
     * This field is used for proper frame duration computation in lavf.
     * It signals, how much longer the frame duration of the current frame
     * is compared to normal frame duration.
     *
     * frame_duration = (1 + repeat_pict) * time_base
     *
     * It is used by codecs like H.264 to display telecined material.
     */
    int repeat_pict; /* XXX: Put it back in AVCodecContext. */
    int64_t pts;     /* pts of the current frame */
    int64_t dts;     /* dts of the current frame */

    /* private data */
    int64_t last_pts;
    int64_t last_dts;
    int fetch_timestamp;

#define AV_PARSER_PTS_NB 4
    int cur_frame_start_index;
    int64_t cur_frame_offset[AV_PARSER_PTS_NB];
    int64_t cur_frame_pts[AV_PARSER_PTS_NB];
    int64_t cur_frame_dts[AV_PARSER_PTS_NB];

    int flags;
#define PARSER_FLAG_COMPLETE_FRAMES           0x0001
#define PARSER_FLAG_ONCE                      0x0002
/// Set if the parser has a valid file offset
#define PARSER_FLAG_FETCHED_OFFSET            0x0004
#define PARSER_FLAG_USE_CODEC_TS              0x1000

    int64_t offset;      ///< byte offset from starting packet start
    int64_t cur_frame_end[AV_PARSER_PTS_NB];

    /**
     * Set by parser to 1 for key frames and 0 for non-key frames.
     * It is initialized to -1, so if the parser doesn't set this flag,
     * old-style fallback using AV_PICTURE_TYPE_I picture type as key frames
     * will be used.
     */
    int key_frame;

    /**
     * Time difference in stream time base units from the pts of this
     * packet to the point at which the output from the decoder has converged
     * independent from the availability of previous frames. That is, the
     * frames are virtually identical no matter if decoding started from
     * the very first frame or from this keyframe.
     * Is AV_NOPTS_VALUE if unknown.
     * This field is not the display duration of the current frame.
     * This field has no meaning if the packet does not have AV_PKT_FLAG_KEY
     * set.
     *
     * The purpose of this field is to allow seeking in streams that have no
     * keyframes in the conventional sense. It corresponds to the
     * recovery point SEI in H.264 and match_time_delta in NUT. It is also
     * essential for some types of subtitle streams to ensure that all
     * subtitles are correctly displayed after seeking.
     */
    int64_t convergence_duration;

    // Timestamp generation support:
    /**
     * Synchronization point for start of timestamp generation.
     *
     * Set to >0 for sync point, 0 for no sync point and <0 for undefined
     * (default).
     *
     * For example, this corresponds to presence of H.264 buffering period
     * SEI message.
     */
    int dts_sync_point;

    /**
     * Offset of the current timestamp against last timestamp sync point in
     * units of AVCodecContext.time_base.
     *
     * Set to INT_MIN when dts_sync_point unused. Otherwise, it must
     * contain a valid timestamp offset.
     *
     * Note that the timestamp of sync point has usually a nonzero
     * dts_ref_dts_delta, which refers to the previous sync point. Offset of
     * the next frame after timestamp sync point will be usually 1.
     *
     * For example, this corresponds to H.264 cpb_removal_delay.
     */
    int dts_ref_dts_delta;

    /**
     * Presentation delay of current frame in units of AVCodecContext.time_base.
     *
     * Set to INT_MIN when dts_sync_point unused. Otherwise, it must
     * contain valid non-negative timestamp delta (presentation time of a frame
     * must not lie in the past).
     *
     * This delay represents the difference between decoding and presentation
     * time of the frame.
     *
     * For example, this corresponds to H.264 dpb_output_delay.
     */
    int pts_dts_delta;

    /**
     * Position of the packet in file.
     *
     * Analogous to cur_frame_pts/dts
     */
    int64_t cur_frame_pos[AV_PARSER_PTS_NB];

    /**
     * Byte position of currently parsed frame in stream.
     */
    int64_t pos;

    /**
     * Previous frame byte position.
     */
    int64_t last_pos;

    /**
     * Duration of the current frame.
     * For audio, this is in units of 1 / AVCodecContext.sample_rate.
     * For all other types, this is in units of AVCodecContext.time_base.
     */
    int duration;
} AVCodecParserContext;

typedef struct AVCodecParser {
    int codec_ids[5]; /* several codec IDs are permitted */
    int priv_data_size;
    int (*parser_init)(AVCodecParserContext *s);
    int (*parser_parse)(AVCodecParserContext *s,
                        AVCodecContext *avctx,
                        const uint8_t **poutbuf, int *poutbuf_size,
                        const uint8_t *buf, int buf_size);
    void (*parser_close)(AVCodecParserContext *s);
    int (*split)(AVCodecContext *avctx, const uint8_t *buf, int buf_size);
    struct AVCodecParser *next;
} AVCodecParser;

AVCodecParser *av_parser_next(AVCodecParser *c);

void av_register_codec_parser(AVCodecParser *parser);
AVCodecParserContext *av_parser_init(int codec_id);

/**
 * Parse a packet.
 *
 * @param s             parser context.
 * @param avctx         codec context.
 * @param poutbuf       set to pointer to parsed buffer or NULL if not yet finished.
 * @param poutbuf_size  set to size of parsed buffer or zero if not yet finished.
 * @param buf           input buffer.
 * @param buf_size      input length, to signal EOF, this should be 0 (so that the last frame can be output).
 * @param pts           input presentation timestamp.
 * @param dts           input decoding timestamp.
 * @param pos           input byte position in stream.
 * @return the number of bytes of the input bitstream used.
 *
 * Example:
 * @code
 *   while(in_len){
 *       len = av_parser_parse2(myparser, AVCodecContext, &data, &size,
 *                                        in_data, in_len,
 *                                        pts, dts, pos);
 *       in_data += len;
 *       in_len  -= len;
 *
 *       if(size)
 *          decode_frame(data, size);
 *   }
 * @endcode
 */
int av_parser_parse2(AVCodecParserContext *s,
                     AVCodecContext *avctx,
                     uint8_t **poutbuf, int *poutbuf_size,
                     const uint8_t *buf, int buf_size,
                     int64_t pts, int64_t dts,
                     int64_t pos);

/**
 * @return 0 if the output buffer is a subset of the input, 1 if it is allocated and must be freed
 * @deprecated use AVBitStreamFilter
 */
int av_parser_change(AVCodecParserContext *s,
                     AVCodecContext *avctx,
                     uint8_t **poutbuf, int *poutbuf_size,
                     const uint8_t *buf, int buf_size, int keyframe);
void av_parser_close(AVCodecParserContext *s);

/**
 * @}
 * @}
 */

/**
 * @addtogroup lavc_encoding
 * @{
 */

/**
 * Find a registered encoder with a matching codec ID.
 *
 * @param id AVCodecID of the requested encoder
 * @return An encoder if one was found, NULL otherwise.
 */
AVCodec *avcodec_find_encoder(enum AVCodecID id);

/**
 * Find a registered encoder with the specified name.
 *
 * @param name name of the requested encoder
 * @return An encoder if one was found, NULL otherwise.
 */
AVCodec *avcodec_find_encoder_by_name(const char *name);

#if FF_API_OLD_ENCODE_AUDIO
/**
 * Encode an audio frame from samples into buf.
 *
 * @deprecated Use avcodec_encode_audio2 instead.
 *
 * @note The output buffer should be at least FF_MIN_BUFFER_SIZE bytes large.
 * However, for codecs with avctx->frame_size equal to 0 (e.g. PCM) the user
 * will know how much space is needed because it depends on the value passed
 * in buf_size as described below. In that case a lower value can be used.
 *
 * @param avctx the codec context
 * @param[out] buf the output buffer
 * @param[in] buf_size the output buffer size
 * @param[in] samples the input buffer containing the samples
 * The number of samples read from this buffer is frame_size*channels,
 * both of which are defined in avctx.
 * For codecs which have avctx->frame_size equal to 0 (e.g. PCM) the number of
 * samples read from samples is equal to:
 * buf_size * 8 / (avctx->channels * av_get_bits_per_sample(avctx->codec_id))
 * This also implies that av_get_bits_per_sample() must not return 0 for these
 * codecs.
 * @return On error a negative value is returned, on success zero or the number
 * of bytes used to encode the data read from the input buffer.
 */
int attribute_deprecated avcodec_encode_audio(AVCodecContext *avctx,
                                              uint8_t *buf, int buf_size,
                                              const short *samples);
#endif

/**
 * Encode a frame of audio.
 *
 * Takes input samples from frame and writes the next output packet, if
 * available, to avpkt. The output packet does not necessarily contain data for
 * the most recent frame, as encoders can delay, split, and combine input frames
 * internally as needed.
 *
 * @param avctx     codec context
 * @param avpkt     output AVPacket.
 *                  The user can supply an output buffer by setting
 *                  avpkt->data and avpkt->size prior to calling the
 *                  function, but if the size of the user-provided data is not
 *                  large enough, encoding will fail. If avpkt->data and
 *                  avpkt->size are set, avpkt->destruct must also be set. All
 *                  other AVPacket fields will be reset by the encoder using
 *                  av_init_packet(). If avpkt->data is NULL, the encoder will
 *                  allocate it. The encoder will set avpkt->size to the size
 *                  of the output packet.
 *
 *                  If this function fails or produces no output, avpkt will be
 *                  freed using av_free_packet() (i.e. avpkt->destruct will be
 *                  called to free the user supplied buffer).
 * @param[in] frame AVFrame containing the raw audio data to be encoded.
 *                  May be NULL when flushing an encoder that has the
 *                  CODEC_CAP_DELAY capability set.
 *                  If CODEC_CAP_VARIABLE_FRAME_SIZE is set, then each frame
 *                  can have any number of samples.
 *                  If it is not set, frame->nb_samples must be equal to
 *                  avctx->frame_size for all frames except the last.
 *                  The final frame may be smaller than avctx->frame_size.
 * @param[out] got_packet_ptr This field is set to 1 by libavcodec if the
 *                            output packet is non-empty, and to 0 if it is
 *                            empty. If the function returns an error, the
 *                            packet can be assumed to be invalid, and the
 *                            value of got_packet_ptr is undefined and should
 *                            not be used.
 * @return          0 on success, negative error code on failure
 */
int avcodec_encode_audio2(AVCodecContext *avctx, AVPacket *avpkt,
                          const AVFrame *frame, int *got_packet_ptr);

#if FF_API_OLD_ENCODE_VIDEO
/**
 * @deprecated use avcodec_encode_video2() instead.
 *
 * Encode a video frame from pict into buf.
 * The input picture should be
 * stored using a specific format, namely avctx.pix_fmt.
 *
 * @param avctx the codec context
 * @param[out] buf the output buffer for the bitstream of encoded frame
 * @param[in] buf_size the size of the output buffer in bytes
 * @param[in] pict the input picture to encode
 * @return On error a negative value is returned, on success zero or the number
 * of bytes used from the output buffer.
 */
attribute_deprecated
int avcodec_encode_video(AVCodecContext *avctx, uint8_t *buf, int buf_size,
                         const AVFrame *pict);
#endif

/**
 * Encode a frame of video.
 *
 * Takes input raw video data from frame and writes the next output packet, if
 * available, to avpkt. The output packet does not necessarily contain data for
 * the most recent frame, as encoders can delay and reorder input frames
 * internally as needed.
 *
 * @param avctx     codec context
 * @param avpkt     output AVPacket.
 *                  The user can supply an output buffer by setting
 *                  avpkt->data and avpkt->size prior to calling the
 *                  function, but if the size of the user-provided data is not
 *                  large enough, encoding will fail. All other AVPacket fields
 *                  will be reset by the encoder using av_init_packet(). If
 *                  avpkt->data is NULL, the encoder will allocate it.
 *                  The encoder will set avpkt->size to the size of the
 *                  output packet. The returned data (if any) belongs to the
 *                  caller, he is responsible for freeing it.
 *
 *                  If this function fails or produces no output, avpkt will be
 *                  freed using av_free_packet() (i.e. avpkt->destruct will be
 *                  called to free the user supplied buffer).
 * @param[in] frame AVFrame containing the raw video data to be encoded.
 *                  May be NULL when flushing an encoder that has the
 *                  CODEC_CAP_DELAY capability set.
 * @param[out] got_packet_ptr This field is set to 1 by libavcodec if the
 *                            output packet is non-empty, and to 0 if it is
 *                            empty. If the function returns an error, the
 *                            packet can be assumed to be invalid, and the
 *                            value of got_packet_ptr is undefined and should
 *                            not be used.
 * @return          0 on success, negative error code on failure
 */
int avcodec_encode_video2(AVCodecContext *avctx, AVPacket *avpkt,
                          const AVFrame *frame, int *got_packet_ptr);

int avcodec_encode_subtitle(AVCodecContext *avctx, uint8_t *buf, int buf_size,
                            const AVSubtitle *sub);


/**
 * @}
 */

#if FF_API_AVCODEC_RESAMPLE
/**
 * @defgroup lavc_resample Audio resampling
 * @ingroup libavc
 * @deprecated use libswresample instead
 *
 * @{
 */
struct ReSampleContext;
struct AVResampleContext;

typedef struct ReSampleContext ReSampleContext;

/**
 *  Initialize audio resampling context.
 *
 * @param output_channels  number of output channels
 * @param input_channels   number of input channels
 * @param output_rate      output sample rate
 * @param input_rate       input sample rate
 * @param sample_fmt_out   requested output sample format
 * @param sample_fmt_in    input sample format
 * @param filter_length    length of each FIR filter in the filterbank relative to the cutoff frequency
 * @param log2_phase_count log2 of the number of entries in the polyphase filterbank
 * @param linear           if 1 then the used FIR filter will be linearly interpolated
                           between the 2 closest, if 0 the closest will be used
 * @param cutoff           cutoff frequency, 1.0 corresponds to half the output sampling rate
 * @return allocated ReSampleContext, NULL if error occurred
 */
attribute_deprecated
ReSampleContext *av_audio_resample_init(int output_channels, int input_channels,
                                        int output_rate, int input_rate,
                                        enum AVSampleFormat sample_fmt_out,
                                        enum AVSampleFormat sample_fmt_in,
                                        int filter_length, int log2_phase_count,
                                        int linear, double cutoff);

attribute_deprecated
int audio_resample(ReSampleContext *s, short *output, short *input, int nb_samples);

/**
 * Free resample context.
 *
 * @param s a non-NULL pointer to a resample context previously
 *          created with av_audio_resample_init()
 */
attribute_deprecated
void audio_resample_close(ReSampleContext *s);


/**
 * Initialize an audio resampler.
 * Note, if either rate is not an integer then simply scale both rates up so they are.
 * @param filter_length length of each FIR filter in the filterbank relative to the cutoff freq
 * @param log2_phase_count log2 of the number of entries in the polyphase filterbank
 * @param linear If 1 then the used FIR filter will be linearly interpolated
                 between the 2 closest, if 0 the closest will be used
 * @param cutoff cutoff frequency, 1.0 corresponds to half the output sampling rate
 */
attribute_deprecated
struct AVResampleContext *av_resample_init(int out_rate, int in_rate, int filter_length, int log2_phase_count, int linear, double cutoff);

/**
 * Resample an array of samples using a previously configured context.
 * @param src an array of unconsumed samples
 * @param consumed the number of samples of src which have been consumed are returned here
 * @param src_size the number of unconsumed samples available
 * @param dst_size the amount of space in samples available in dst
 * @param update_ctx If this is 0 then the context will not be modified, that way several channels can be resampled with the same context.
 * @return the number of samples written in dst or -1 if an error occurred
 */
attribute_deprecated
int av_resample(struct AVResampleContext *c, short *dst, short *src, int *consumed, int src_size, int dst_size, int update_ctx);


/**
 * Compensate samplerate/timestamp drift. The compensation is done by changing
 * the resampler parameters, so no audible clicks or similar distortions occur
 * @param compensation_distance distance in output samples over which the compensation should be performed
 * @param sample_delta number of output samples which should be output less
 *
 * example: av_resample_compensate(c, 10, 500)
 * here instead of 510 samples only 500 samples would be output
 *
 * note, due to rounding the actual compensation might be slightly different,
 * especially if the compensation_distance is large and the in_rate used during init is small
 */
attribute_deprecated
void av_resample_compensate(struct AVResampleContext *c, int sample_delta, int compensation_distance);
attribute_deprecated
void av_resample_close(struct AVResampleContext *c);

/**
 * @}
 */
#endif

/**
 * @addtogroup lavc_picture
 * @{
 */

/**
 * Allocate memory for a picture.  Call avpicture_free() to free it.
 *
 * @see avpicture_fill()
 *
 * @param picture the picture to be filled in
 * @param pix_fmt the format of the picture
 * @param width the width of the picture
 * @param height the height of the picture
 * @return zero if successful, a negative value if not
 */
int avpicture_alloc(AVPicture *picture, enum AVPixelFormat pix_fmt, int width, int height);

/**
 * Free a picture previously allocated by avpicture_alloc().
 * The data buffer used by the AVPicture is freed, but the AVPicture structure
 * itself is not.
 *
 * @param picture the AVPicture to be freed
 */
void avpicture_free(AVPicture *picture);

/**
 * Fill in the AVPicture fields, always assume a linesize alignment of
 * 1.
 *
 * @see av_image_fill_arrays()
 */
int avpicture_fill(AVPicture *picture, const uint8_t *ptr,
                   enum AVPixelFormat pix_fmt, int width, int height);

/**
 * Copy pixel data from an AVPicture into a buffer, always assume a
 * linesize alignment of 1.
 *
 * @see av_image_copy_to_buffer()
 */
int avpicture_layout(const AVPicture* src, enum AVPixelFormat pix_fmt,
                     int width, int height,
                     unsigned char *dest, int dest_size);

/**
 * Calculate the size in bytes that a picture of the given width and height
 * would occupy if stored in the given picture format.
 * Always assume a linesize alignment of 1.
 *
 * @see av_image_get_buffer_size().
 */
int avpicture_get_size(enum AVPixelFormat pix_fmt, int width, int height);

#if FF_API_DEINTERLACE
/**
 *  deinterlace - if not supported return -1
 *
 * @deprecated - use yadif (in libavfilter) instead
 */
attribute_deprecated
int avpicture_deinterlace(AVPicture *dst, const AVPicture *src,
                          enum AVPixelFormat pix_fmt, int width, int height);
#endif
/**
 * Copy image src to dst. Wraps av_image_copy().
 */
void av_picture_copy(AVPicture *dst, const AVPicture *src,
                     enum AVPixelFormat pix_fmt, int width, int height);

/**
 * Crop image top and left side.
 */
int av_picture_crop(AVPicture *dst, const AVPicture *src,
                    enum AVPixelFormat pix_fmt, int top_band, int left_band);

/**
 * Pad image.
 */
int av_picture_pad(AVPicture *dst, const AVPicture *src, int height, int width, enum AVPixelFormat pix_fmt,
            int padtop, int padbottom, int padleft, int padright, int *color);

/**
 * @}
 */

/**
 * @defgroup lavc_misc Utility functions
 * @ingroup libavc
 *
 * Miscellaneous utility functions related to both encoding and decoding
 * (or neither).
 * @{
 */

/**
 * @defgroup lavc_misc_pixfmt Pixel formats
 *
 * Functions for working with pixel formats.
 * @{
 */

/**
 * Utility function to access log2_chroma_w log2_chroma_h from
 * the pixel format AVPixFmtDescriptor.
 *
 * This function asserts that pix_fmt is valid. See av_pix_fmt_get_chroma_sub_sample
 * for one that returns a failure code and continues in case of invalid
 * pix_fmts.
 *
 * @param[in]  pix_fmt the pixel format
 * @param[out] h_shift store log2_chroma_w
 * @param[out] v_shift store log2_chroma_h
 *
 * @see av_pix_fmt_get_chroma_sub_sample
 */

void avcodec_get_chroma_sub_sample(enum AVPixelFormat pix_fmt, int *h_shift, int *v_shift);

/**
 * Return a value representing the fourCC code associated to the
 * pixel format pix_fmt, or 0 if no associated fourCC code can be
 * found.
 */
unsigned int avcodec_pix_fmt_to_codec_tag(enum AVPixelFormat pix_fmt);

#define FF_LOSS_RESOLUTION  0x0001 /**< loss due to resolution change */
#define FF_LOSS_DEPTH       0x0002 /**< loss due to color depth change */
#define FF_LOSS_COLORSPACE  0x0004 /**< loss due to color space conversion */
#define FF_LOSS_ALPHA       0x0008 /**< loss of alpha bits */
#define FF_LOSS_COLORQUANT  0x0010 /**< loss due to color quantization */
#define FF_LOSS_CHROMA      0x0020 /**< loss of chroma (e.g. RGB to gray conversion) */

/**
 * Compute what kind of losses will occur when converting from one specific
 * pixel format to another.
 * When converting from one pixel format to another, information loss may occur.
 * For example, when converting from RGB24 to GRAY, the color information will
 * be lost. Similarly, other losses occur when converting from some formats to
 * other formats. These losses can involve loss of chroma, but also loss of
 * resolution, loss of color depth, loss due to the color space conversion, loss
 * of the alpha bits or loss due to color quantization.
 * avcodec_get_fix_fmt_loss() informs you about the various types of losses
 * which will occur when converting from one pixel format to another.
 *
 * @param[in] dst_pix_fmt destination pixel format
 * @param[in] src_pix_fmt source pixel format
 * @param[in] has_alpha Whether the source pixel format alpha channel is used.
 * @return Combination of flags informing you what kind of losses will occur
 * (maximum loss for an invalid dst_pix_fmt).
 */
int avcodec_get_pix_fmt_loss(enum AVPixelFormat dst_pix_fmt, enum AVPixelFormat src_pix_fmt,
                             int has_alpha);

/**
 * Find the best pixel format to convert to given a certain source pixel
 * format.  When converting from one pixel format to another, information loss
 * may occur.  For example, when converting from RGB24 to GRAY, the color
 * information will be lost. Similarly, other losses occur when converting from
 * some formats to other formats. avcodec_find_best_pix_fmt_of_2() searches which of
 * the given pixel formats should be used to suffer the least amount of loss.
 * The pixel formats from which it chooses one, are determined by the
 * pix_fmt_list parameter.
 *
 *
 * @param[in] pix_fmt_list AV_PIX_FMT_NONE terminated array of pixel formats to choose from
 * @param[in] src_pix_fmt source pixel format
 * @param[in] has_alpha Whether the source pixel format alpha channel is used.
 * @param[out] loss_ptr Combination of flags informing you what kind of losses will occur.
 * @return The best pixel format to convert to or -1 if none was found.
 */
enum AVPixelFormat avcodec_find_best_pix_fmt_of_list(enum AVPixelFormat *pix_fmt_list,
                                            enum AVPixelFormat src_pix_fmt,
                                            int has_alpha, int *loss_ptr);

/**
 * Find the best pixel format to convert to given a certain source pixel
 * format and a selection of two destination pixel formats. When converting from
 * one pixel format to another, information loss may occur.  For example, when converting
 * from RGB24 to GRAY, the color information will be lost. Similarly, other losses occur when
 * converting from some formats to other formats. avcodec_find_best_pix_fmt_of_2() selects which of
 * the given pixel formats should be used to suffer the least amount of loss.
 *
 * If one of the destination formats is AV_PIX_FMT_NONE the other pixel format (if valid) will be
 * returned.
 *
 * @code
 * src_pix_fmt = AV_PIX_FMT_YUV420P;
 * dst_pix_fmt1= AV_PIX_FMT_RGB24;
 * dst_pix_fmt2= AV_PIX_FMT_GRAY8;
 * dst_pix_fmt3= AV_PIX_FMT_RGB8;
 * loss= FF_LOSS_CHROMA; // don't care about chroma loss, so chroma loss will be ignored.
 * dst_pix_fmt = avcodec_find_best_pix_fmt_of_2(dst_pix_fmt1, dst_pix_fmt2, src_pix_fmt, alpha, &loss);
 * dst_pix_fmt = avcodec_find_best_pix_fmt_of_2(dst_pix_fmt, dst_pix_fmt3, src_pix_fmt, alpha, &loss);
 * @endcode
 *
 * @param[in] dst_pix_fmt1 One of the two destination pixel formats to choose from
 * @param[in] dst_pix_fmt2 The other of the two destination pixel formats to choose from
 * @param[in] src_pix_fmt Source pixel format
 * @param[in] has_alpha Whether the source pixel format alpha channel is used.
 * @param[in, out] loss_ptr Combination of loss flags. In: selects which of the losses to ignore, i.e.
 *                               NULL or value of zero means we care about all losses. Out: the loss
 *                               that occurs when converting from src to selected dst pixel format.
 * @return The best pixel format to convert to or -1 if none was found.
 */
enum AVPixelFormat avcodec_find_best_pix_fmt_of_2(enum AVPixelFormat dst_pix_fmt1, enum AVPixelFormat dst_pix_fmt2,
                                            enum AVPixelFormat src_pix_fmt, int has_alpha, int *loss_ptr);

attribute_deprecated
#if AV_HAVE_INCOMPATIBLE_FORK_ABI
enum AVPixelFormat avcodec_find_best_pix_fmt2(enum AVPixelFormat *pix_fmt_list,
                                              enum AVPixelFormat src_pix_fmt,
                                              int has_alpha, int *loss_ptr);
#else
enum AVPixelFormat avcodec_find_best_pix_fmt2(enum AVPixelFormat dst_pix_fmt1, enum AVPixelFormat dst_pix_fmt2,
                                            enum AVPixelFormat src_pix_fmt, int has_alpha, int *loss_ptr);
#endif


enum AVPixelFormat avcodec_default_get_format(struct AVCodecContext *s, const enum AVPixelFormat * fmt);

/**
 * @}
 */

void avcodec_set_dimensions(AVCodecContext *s, int width, int height);

/**
 * Put a string representing the codec tag codec_tag in buf.
 *
 * @param buf_size size in bytes of buf
 * @return the length of the string that would have been generated if
 * enough space had been available, excluding the trailing null
 */
size_t av_get_codec_tag_string(char *buf, size_t buf_size, unsigned int codec_tag);

void avcodec_string(char *buf, int buf_size, AVCodecContext *enc, int encode);

/**
 * Return a name for the specified profile, if available.
 *
 * @param codec the codec that is searched for the given profile
 * @param profile the profile value for which a name is requested
 * @return A name for the profile if found, NULL otherwise.
 */
const char *av_get_profile_name(const AVCodec *codec, int profile);

int avcodec_default_execute(AVCodecContext *c, int (*func)(AVCodecContext *c2, void *arg2),void *arg, int *ret, int count, int size);
int avcodec_default_execute2(AVCodecContext *c, int (*func)(AVCodecContext *c2, void *arg2, int, int),void *arg, int *ret, int count);
//FIXME func typedef

/**
 * Fill AVFrame audio data and linesize pointers.
 *
 * The buffer buf must be a preallocated buffer with a size big enough
 * to contain the specified samples amount. The filled AVFrame data
 * pointers will point to this buffer.
 *
 * AVFrame extended_data channel pointers are allocated if necessary for
 * planar audio.
 *
 * @param frame       the AVFrame
 *                    frame->nb_samples must be set prior to calling the
 *                    function. This function fills in frame->data,
 *                    frame->extended_data, frame->linesize[0].
 * @param nb_channels channel count
 * @param sample_fmt  sample format
 * @param buf         buffer to use for frame data
 * @param buf_size    size of buffer
 * @param align       plane size sample alignment (0 = default)
 * @return            >=0 on success, negative error code on failure
 * @todo return the size in bytes required to store the samples in
 * case of success, at the next libavutil bump
 */
int avcodec_fill_audio_frame(AVFrame *frame, int nb_channels,
                             enum AVSampleFormat sample_fmt, const uint8_t *buf,
                             int buf_size, int align);

/**
 * Flush buffers, should be called when seeking or when switching to a different stream.
 */
void avcodec_flush_buffers(AVCodecContext *avctx);

/**
 * Return codec bits per sample.
 *
 * @param[in] codec_id the codec
 * @return Number of bits per sample or zero if unknown for the given codec.
 */
int av_get_bits_per_sample(enum AVCodecID codec_id);

/**
 * Return the PCM codec associated with a sample format.
 * @param be  endianness, 0 for little, 1 for big,
 *            -1 (or anything else) for native
 * @return  AV_CODEC_ID_PCM_* or AV_CODEC_ID_NONE
 */
enum AVCodecID av_get_pcm_codec(enum AVSampleFormat fmt, int be);

/**
 * Return codec bits per sample.
 * Only return non-zero if the bits per sample is exactly correct, not an
 * approximation.
 *
 * @param[in] codec_id the codec
 * @return Number of bits per sample or zero if unknown for the given codec.
 */
int av_get_exact_bits_per_sample(enum AVCodecID codec_id);

/**
 * Return audio frame duration.
 *
 * @param avctx        codec context
 * @param frame_bytes  size of the frame, or 0 if unknown
 * @return             frame duration, in samples, if known. 0 if not able to
 *                     determine.
 */
int av_get_audio_frame_duration(AVCodecContext *avctx, int frame_bytes);


typedef struct AVBitStreamFilterContext {
    void *priv_data;
    struct AVBitStreamFilter *filter;
    AVCodecParserContext *parser;
    struct AVBitStreamFilterContext *next;
} AVBitStreamFilterContext;


typedef struct AVBitStreamFilter {
    const char *name;
    int priv_data_size;
    int (*filter)(AVBitStreamFilterContext *bsfc,
                  AVCodecContext *avctx, const char *args,
                  uint8_t **poutbuf, int *poutbuf_size,
                  const uint8_t *buf, int buf_size, int keyframe);
    void (*close)(AVBitStreamFilterContext *bsfc);
    struct AVBitStreamFilter *next;
} AVBitStreamFilter;

void av_register_bitstream_filter(AVBitStreamFilter *bsf);
AVBitStreamFilterContext *av_bitstream_filter_init(const char *name);
int av_bitstream_filter_filter(AVBitStreamFilterContext *bsfc,
                               AVCodecContext *avctx, const char *args,
                               uint8_t **poutbuf, int *poutbuf_size,
                               const uint8_t *buf, int buf_size, int keyframe);
void av_bitstream_filter_close(AVBitStreamFilterContext *bsf);

AVBitStreamFilter *av_bitstream_filter_next(AVBitStreamFilter *f);

/* memory */

/**
 * Reallocate the given block if it is not large enough, otherwise do nothing.
 *
 * @see av_realloc
 */
void *av_fast_realloc(void *ptr, unsigned int *size, size_t min_size);

/**
 * Allocate a buffer, reusing the given one if large enough.
 *
 * Contrary to av_fast_realloc the current buffer contents might not be
 * preserved and on error the old buffer is freed, thus no special
 * handling to avoid memleaks is necessary.
 *
 * @param ptr pointer to pointer to already allocated buffer, overwritten with pointer to new buffer
 * @param size size of the buffer *ptr points to
 * @param min_size minimum size of *ptr buffer after returning, *ptr will be NULL and
 *                 *size 0 if an error occurred.
 */
void av_fast_malloc(void *ptr, unsigned int *size, size_t min_size);

/**
 * Same behaviour av_fast_malloc but the buffer has additional
 * FF_INPUT_BUFFER_PADDING_SIZE at the end which will will always be 0.
 *
 * In addition the whole buffer will initially and after resizes
 * be 0-initialized so that no uninitialized data will ever appear.
 */
void av_fast_padded_malloc(void *ptr, unsigned int *size, size_t min_size);

/**
 * Same behaviour av_fast_padded_malloc except that buffer will always
 * be 0-initialized after call.
 */
void av_fast_padded_mallocz(void *ptr, unsigned int *size, size_t min_size);

/**
 * Encode extradata length to a buffer. Used by xiph codecs.
 *
 * @param s buffer to write to; must be at least (v/255+1) bytes long
 * @param v size of extradata in bytes
 * @return number of bytes written to the buffer.
 */
unsigned int av_xiphlacing(unsigned char *s, unsigned int v);

#if FF_API_MISSING_SAMPLE
/**
 * Log a generic warning message about a missing feature. This function is
 * intended to be used internally by FFmpeg (libavcodec, libavformat, etc.)
 * only, and would normally not be used by applications.
 * @param[in] avc a pointer to an arbitrary struct of which the first field is
 * a pointer to an AVClass struct
 * @param[in] feature string containing the name of the missing feature
 * @param[in] want_sample indicates if samples are wanted which exhibit this feature.
 * If want_sample is non-zero, additional verbage will be added to the log
 * message which tells the user how to report samples to the development
 * mailing list.
 * @deprecated Use avpriv_report_missing_feature() instead.
 */
attribute_deprecated
void av_log_missing_feature(void *avc, const char *feature, int want_sample);

/**
 * Log a generic warning message asking for a sample. This function is
 * intended to be used internally by FFmpeg (libavcodec, libavformat, etc.)
 * only, and would normally not be used by applications.
 * @param[in] avc a pointer to an arbitrary struct of which the first field is
 * a pointer to an AVClass struct
 * @param[in] msg string containing an optional message, or NULL if no message
 * @deprecated Use avpriv_request_sample() instead.
 */
attribute_deprecated
void av_log_ask_for_sample(void *avc, const char *msg, ...) av_printf_format(2, 3);
#endif /* FF_API_MISSING_SAMPLE */

/**
 * Register the hardware accelerator hwaccel.
 */
void av_register_hwaccel(AVHWAccel *hwaccel);

/**
 * If hwaccel is NULL, returns the first registered hardware accelerator,
 * if hwaccel is non-NULL, returns the next registered hardware accelerator
 * after hwaccel, or NULL if hwaccel is the last one.
 */
AVHWAccel *av_hwaccel_next(AVHWAccel *hwaccel);


/**
 * Lock operation used by lockmgr
 */
enum AVLockOp {
  AV_LOCK_CREATE,  ///< Create a mutex
  AV_LOCK_OBTAIN,  ///< Lock the mutex
  AV_LOCK_RELEASE, ///< Unlock the mutex
  AV_LOCK_DESTROY, ///< Free mutex resources
};

/**
 * Register a user provided lock manager supporting the operations
 * specified by AVLockOp. mutex points to a (void *) where the
 * lockmgr should store/get a pointer to a user allocated mutex. It's
 * NULL upon AV_LOCK_CREATE and != NULL for all other ops.
 *
 * @param cb User defined callback. Note: FFmpeg may invoke calls to this
 *           callback during the call to av_lockmgr_register().
 *           Thus, the application must be prepared to handle that.
 *           If cb is set to NULL the lockmgr will be unregistered.
 *           Also note that during unregistration the previously registered
 *           lockmgr callback may also be invoked.
 */
int av_lockmgr_register(int (*cb)(void **mutex, enum AVLockOp op));

/**
 * Get the type of the given codec.
 */
enum AVMediaType avcodec_get_type(enum AVCodecID codec_id);

/**
 * Get the name of a codec.
 * @return  a static string identifying the codec; never NULL
 */
const char *avcodec_get_name(enum AVCodecID id);

/**
 * @return a positive value if s is open (i.e. avcodec_open2() was called on it
 * with no corresponding avcodec_close()), 0 otherwise.
 */
int avcodec_is_open(AVCodecContext *s);

/**
 * @return a non-zero number if codec is an encoder, zero otherwise
 */
int av_codec_is_encoder(const AVCodec *codec);

/**
 * @return a non-zero number if codec is a decoder, zero otherwise
 */
int av_codec_is_decoder(const AVCodec *codec);

/**
 * @return descriptor for given codec ID or NULL if no descriptor exists.
 */
const AVCodecDescriptor *avcodec_descriptor_get(enum AVCodecID id);

/**
 * Iterate over all codec descriptors known to libavcodec.
 *
 * @param prev previous descriptor. NULL to get the first descriptor.
 *
 * @return next descriptor or NULL after the last descriptor
 */
const AVCodecDescriptor *avcodec_descriptor_next(const AVCodecDescriptor *prev);

/**
 * @return codec descriptor with the given name or NULL if no such descriptor
 *         exists.
 */
const AVCodecDescriptor *avcodec_descriptor_get_by_name(const char *name);

/**
 * @}
 */

#endif /* AVCODEC_AVCODEC_H */<|MERGE_RESOLUTION|>--- conflicted
+++ resolved
@@ -2562,15 +2562,9 @@
      * low resolution decoding, 1-> 1/2 size, 2->1/4 size
      * - encoding: unused
      * - decoding: Set by user.
-     *
-     * @deprecated use decoder private options instead
-     */
-<<<<<<< HEAD
+     */
      int lowres;
-=======
-    attribute_deprecated int lowres;
 #endif
->>>>>>> 803d21f3
 
     /**
      * the picture in the bitstream
