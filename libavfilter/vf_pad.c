--- conflicted
+++ resolved
@@ -69,26 +69,7 @@
 
 static int query_formats(AVFilterContext *ctx)
 {
-<<<<<<< HEAD
-    avfilter_set_common_pixel_formats(ctx, ff_draw_supported_pixel_formats(0));
-=======
-    static const enum PixelFormat pix_fmts[] = {
-        PIX_FMT_ARGB,         PIX_FMT_RGBA,
-        PIX_FMT_ABGR,         PIX_FMT_BGRA,
-        PIX_FMT_RGB24,        PIX_FMT_BGR24,
-
-        PIX_FMT_YUV444P,      PIX_FMT_YUV422P,
-        PIX_FMT_YUV420P,      PIX_FMT_YUV411P,
-        PIX_FMT_YUV410P,      PIX_FMT_YUV440P,
-        PIX_FMT_YUVJ444P,     PIX_FMT_YUVJ422P,
-        PIX_FMT_YUVJ420P,     PIX_FMT_YUVJ440P,
-        PIX_FMT_YUVA420P,
-
-        PIX_FMT_NONE
-    };
-
-    ff_set_common_formats(ctx, ff_make_format_list(pix_fmts));
->>>>>>> ecf79c4d
+    ff_set_common_formats(ctx, ff_draw_supported_pixel_formats(0));
     return 0;
 }
 
@@ -317,17 +298,7 @@
     outpicref->video->w = pad->w;
     outpicref->video->h = pad->h;
 
-<<<<<<< HEAD
-    avfilter_start_frame(inlink->dst->outputs[0], avfilter_ref_buffer(outpicref, ~0));
-=======
-    ff_start_frame(inlink->dst->outputs[0], outpicref);
-}
-
-static void end_frame(AVFilterLink *link)
-{
-    ff_end_frame(link->dst->outputs[0]);
-    avfilter_unref_buffer(link->cur_buf);
->>>>>>> ecf79c4d
+    ff_start_frame(inlink->dst->outputs[0], avfilter_ref_buffer(outpicref, ~0));
 }
 
 static void draw_send_bar_slice(AVFilterLink *link, int y, int h, int slice_dir, int before_slice)
