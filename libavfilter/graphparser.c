--- conflicted
+++ resolved
@@ -132,11 +132,7 @@
         if (args)
             av_log(log_ctx, AV_LOG_ERROR, " with args '%s'", args);
         av_log(log_ctx, AV_LOG_ERROR, "\n");
-<<<<<<< HEAD
-=======
         avfilter_free(*filt_ctx);
-        return ret;
->>>>>>> cffecc0e
     }
 
     av_free(tmp_args);
