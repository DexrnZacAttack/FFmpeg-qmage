--- conflicted
+++ resolved
@@ -163,19 +163,10 @@
 #define D AV_OPT_FLAG_DECODING_PARAM
 
 static const AVOption options[] = {
-<<<<<<< HEAD
-    { "server",      "pulse server name",   OFFSET(server),      AV_OPT_TYPE_STRING, {.str = NULL},    0, 0, D },
-    { "name",        "application name",    OFFSET(name),        AV_OPT_TYPE_STRING, {.str = LIBAVFORMAT_IDENT}, 0, 0, D },
-    { "dev",         "device to use",       OFFSET(dev),         AV_OPT_TYPE_STRING, {.str = NULL},    0, 0, D },
-    { "stream_name", "stream description",  OFFSET(stream_name), AV_OPT_TYPE_STRING, {.str = "record"},    0, 0, D },
-    { "sample_rate", "",                    OFFSET(sample_rate), AV_OPT_TYPE_INT,    {.dbl = 48000},   1, INT_MAX, D },
-    { "channels",    "",                    OFFSET(channels),    AV_OPT_TYPE_INT,    {.dbl = 2},       1, INT_MAX, D },
-    { "frame_size",  "",                    OFFSET(frame_size),  AV_OPT_TYPE_INT,    {.dbl = 1024},    1, INT_MAX, D },
-=======
     { "server",        "pulse server name",
         OFFSET(server),        AV_OPT_TYPE_STRING, {.str = NULL},     0, 0, D },
     { "name",          "application name",
-        OFFSET(name),          AV_OPT_TYPE_STRING, {.str = "libav"},  0, 0, D },
+        OFFSET(name),          AV_OPT_TYPE_STRING, {.str = LIBAVFORMAT_IDENT},  0, 0, D },
     { "stream_name",   "stream description",
         OFFSET(stream_name),   AV_OPT_TYPE_STRING, {.str = "record"}, 0, 0, D },
     { "sample_rate",   "",
@@ -186,7 +177,6 @@
         OFFSET(frame_size),    AV_OPT_TYPE_INT,    {.dbl = 1024},     1, INT_MAX, D },
     { "fragment_size", "buffering size, affects latency and cpu usage",
         OFFSET(fragment_size), AV_OPT_TYPE_INT,    {.dbl = -1},      -1, INT_MAX, D },
->>>>>>> 94619d5e
     { NULL },
 };
 
